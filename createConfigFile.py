--- conflicted
+++ resolved
@@ -380,74 +380,6 @@
                 sys.stderr.write("ERROR reading VDIF file: %s\n" % str(e))
                 sys.stderr.flush()
                 
-<<<<<<< HEAD
-=======
-        elif ext == '.raw':
-            ## GUPPI Raw
-            try:
-                ## Read in the GUPPI header
-                header = vdif.read_guppi_header(fh)
-                
-                ## Read in the first frame
-                guppi.FRAME_SIZE = guppi.get_frame_size(fh)
-                frame = guppi.read_frame(fh)
-                antID = frame.id[0] - 12300
-                tStart =  frame.time.datetime
-                nThread = guppi.get_thread_count(fh)
-                
-                ## Read in the last frame
-                nJump = int(os.path.getsize(filename)/guppi.FRAME_SIZE)
-                nJump -= 4
-                fh.seek(nJump*guppi.FRAME_SIZE, 1)
-                mark = fh.tell()
-                frame = guppi.read_frame(fh)
-                tStop = frame.time.datetime
-            
-                ## Find the antenna location
-                pad, edate = db.get_pad('EA%02i' % antID, tStart)
-                x,y,z = db.get_xyz(pad, tStart)
-                #print("  Pad: %s" % pad)
-                #print("  VLA relative XYZ: %.3f, %.3f, %.3f" % (x,y,z))
-                
-                ## Move into the LWA1 coordinate system
-                ### relative to ECEF
-                xyz = numpy.array([x,y,z])
-                xyz += VLA_ECEF
-                ### ECEF to LWA1
-                rho = xyz - LWA1_ECEF
-                sez = numpy.dot(LWA1_ROT, rho)
-                enz = sez[[1,0,2]]
-                enz[1] *= -1
-                ### z offset from pad height to elevation bearing
-                enz[2] += 11.0
-                
-                ## VLA time offset
-                off = args.vla_offset
-                
-                ## Save
-                corrConfig['context']['observer'] = header['OBSERVER']
-                try:
-                    corrConfig['context']['project'] = header['BASENAME'].split('_')[0]
-                    corrConfig['context']['session'] = header['BASENAME'].split('_')[1].replace('sb', '')
-                except IndexError:
-                    corrConfig['context']['project'] = header['BASENAME'].split('.')[0]
-                    corrConfig['context']['session'] = header['BASENAME'].split('.')[1].replace('sb', '')
-                corrConfig['context']['valref'] = re.sub('\.\d+\.\d+\.[AB][CD]-*', '', header['BASENAME'])
-                corrConfig['source']['name'] = header['SRC_NAME']
-                corrConfig['source']['intent'] = 'target'
-                corrConfig['source']['ra2000'] = header['RA_STR']
-                corrConfig['source']['dec2000'] = header['DEC_STR']
-                corrConfig['inputs'].append( {'file': filename, 'type': 'GUPPI', 
-                                              'antenna': 'EA%02i' % antID, 'pols': 'Y, X', 
-                                              'location': (enz[0], enz[1], enz[2]),
-                                              'clockoffset': (off, off), 'fileoffset': 0, 
-                                              'pad': pad, 'tstart': tStart, 'tstop': tStop, 'freq':header['OBSFREQ']} )
-                                        
-            except Exception as e:
-                sys.stderr.write("ERROR reading GUPPI file: %s\n" % str(e))
-                sys.stderr.flush()
-                
->>>>>>> 7fa2aa29
         elif ext == '.tgz':
             ## LWA Metadata
             try:
