#!/usr/bin/env python

"""
Correlator for LWA and/or VLA data.
"""

# Python3 compatibility
from __future__ import print_function, division, absolute_import
import sys
if sys.version_info > (3,):
    xrange = range

import os
import re
import sys
import math
import time
import ephem
import numpy
import argparse
from datetime import datetime

from astropy.constants import c as vLight
vLight = vLight.to('m/s').value

from lsl import astro
from lsl.common import stations, metabundle
from lsl.statistics import robust
from lsl.correlator import uvutils
from lsl.correlator import fx as fxc
from lsl.writer import fitsidi
from lsl.correlator.uvutils import compute_uvw

from lsl.reader import drx, vdif, errors
from lsl.reader.buffer import DRXFrameBuffer, VDIFFrameBuffer

import jones
from utils import *


def bestFreqUnits(freq):
    """Given a numpy array of frequencies in Hz, return a new array with the
    frequencies in the best units possible (kHz, MHz, etc.)."""
    
    # Figure out how large the data are
    try:
        scale = int(math.log10(max(freq)))
    except TypeError:
        scale = int(math.log10(freq))
    if scale >= 9:
        divis = 1e9
        units = 'GHz'
    elif scale >= 6:
        divis = 1e6
        units = 'MHz'
    elif scale >= 3:
        divis = 1e3
        units = 'kHz'
    elif scale >= 0:
        divis = 1
        units = 'Hz'
    elif scale >= -3:
        divis = 1e-3
        units = 'mHz'
    else:
        divis = 1e-6
        units = 'uHz'
        
    # Convert the frequency
    newFreq = freq / divis
    
    # Return units and freq
    return (newFreq, units)


def main(args):
    # Select the multirate module to use
    if args.jit:
        from jit import multirate
    else:
        import multirate
        
    # Build up the station
    site = stations.lwa1
    ## Updated 2018/3/8 with solutions from the 2018 Feb 28 eLWA
    ## run.  See createConfigFile.py for details.
    site.lat = 34.068956328 * numpy.pi/180
    site.long = -107.628103026 * numpy.pi/180
    site.elev = 2132.96837346
    observer = site.get_observer()
    
    # Parse the correlator configuration
    config, refSrc, filenames, metanames, foffsets, readers, antennas = read_correlator_configuration(args.filename)
    try:
        args.fft_length = config['channels']
        args.dump_time = config['inttime']
        print("NOTE: Set FFT length to %i and dump time to %.3f s per user defined configuration" % (args.fft_length, args.dump_time))
    except (TypeError, KeyError):
        pass
    if args.duration == 0.0:
        args.duration = refSrc.duration
    args.duration = min([args.duration, refSrc.duration])
    
    # Length of the FFT
    LFFT = args.fft_length
    
    # Get the raw configuration
    fh = open(args.filename, 'r')
    rawConfig = fh.readlines()
    fh.close()
    
    # Antenna report
    print("Antennas:")
    for ant in antennas:
        print("  Antenna %i: Stand %i, Pol. %i (%.3f us offset)" % (ant.id, ant.stand.id, ant.pol, ant.cable.clock_offset*1e6))
        
    # Open and align the files
    fh = []
    nFramesFile = []
    srate = []
    beams = []
    tunepols = []
    beampols = []
    tStart = []
    cFreqs = []
    bitDepths = []
    delaySteps = []
    buffers = []
    grossOffsets = []
    is_vlite = False
    for i,(filename,metaname,foffset) in enumerate(zip(filenames, metanames, foffsets)):
        fh.append( open(filename, "rb") )
        
        go = numpy.int32(antennas[2*i].cable.clock_offset)
        antennas[2*i+0].cable.clock_offset -= go
        antennas[2*i+1].cable.clock_offset -= go
        grossOffsets.append( go )
        if go != 0:
            print("Correcting time tags for gross offset of %i s" % grossOffsets[i])
            print("  Antenna clock offsets are now at %.3f us, %.3f us" % (antennas[2*i+0].cable.clock_offset*1e6, antennas[2*i+1].cable.clock_offset*1e6))
        
<<<<<<< HEAD
        if readers[i] in (vdif, guppi):
            is_vlite = is_vlite_vdif(fh[i])
            if is_vlite:
                ## TODO:  Clean this up
                header = {'OBSFREQ': 352e6,
                          'OBSBW':   64e6}
            else:
                header = vdif.read_guppi_header(fh[i])
=======
        if readers[i] is vdif:
            header = vdif.read_guppi_header(fh[i])
>>>>>>> c64ffb0e
            readers[i].FRAME_SIZE = readers[i].get_frame_size(fh[i])
            
        nFramesFile.append( os.path.getsize(filename) // readers[i].FRAME_SIZE )
        if readers[i] is vdif:
            junkFrame = readers[i].read_frame(fh[i], central_freq=header['OBSFREQ'], sample_rate=header['OBSBW']*2.0)
            readers[i].DATA_LENGTH = junkFrame.payload.data.size
            beam, pol = junkFrame.id
        elif readers[i] is drx:
            junkFrame = readers[i].read_frame(fh[i])
            while junkFrame.header.decimation == 0:
                junkFrame = readers[i].read_frame(fh[i])
            readers[i].DATA_LENGTH = junkFrame.payload.data.size
            beam, tune, pol = junkFrame.id
        fh[i].seek(-readers[i].FRAME_SIZE, 1)
        
        beams.append( beam )
        srate.append( junkFrame.sample_rate )
        
        if readers[i] is vdif:
            tunepols.append( readers[i].get_thread_count(fh[i]) )
            beampols.append( tunepols[i] )
        elif readers[i] is drx:
            beampols.append( max(readers[i].get_frames_per_obs(fh[i])) )
            
        skip = args.skip + foffset
        if skip != 0:
            print("Skipping forward %.3f s" % skip)
            print("-> %.6f (%s)" % (junkFrame.time, junkFrame.time.datetime))
            
            offset = int(skip*srate[i] / readers[i].DATA_LENGTH)
            fh[i].seek(beampols[i]*readers[i].FRAME_SIZE*offset, 1)
            if readers[i] is vdif:
                junkFrame = readers[i].read_frame(fh[i], central_freq=header['OBSFREQ'], sample_rate=header['OBSBW']*2.0)
            else:
                junkFrame = readers[i].read_frame(fh[i])
            fh[i].seek(-readers[i].FRAME_SIZE, 1)
            
            print("-> %.6f (%s)" % (junkFrame.time, junkFrame.time.datetime))
            
        tStart.append( junkFrame.time + grossOffsets[i] )
        
        # Get the frequencies
        cFreq1 = 0.0
        cFreq2 = 0.0
        for j in xrange(64):
            if readers[i] is vdif:
                junkFrame = readers[i].read_frame(fh[i], central_freq=header['OBSFREQ'], sample_rate=header['OBSBW']*2.0)
                s,p = junkFrame.id
                if p == 0:
                    cFreq1 = junkFrame.central_freq
                else:
                    pass
            elif readers[i] is drx:
                junkFrame = readers[i].read_frame(fh[i])
                b,t,p = junkFrame.id
                if p == 0:
                    if t == 1:
                        cFreq1 = junkFrame.central_freq
                    else:
                        cFreq2 = junkFrame.central_freq
                else:
                    pass
        fh[i].seek(-64*readers[i].FRAME_SIZE, 1)
        cFreqs.append( [cFreq1,cFreq2] )
        try:
            bitDepths.append( junkFrame.header.bits_per_sample )
        except AttributeError:
            bitDepths.append( 8 )
            
        # Parse the metadata to get the delay steps
        delayStep = None
        if readers[i] is drx and metaname is not None:
            delayStep = parse_lwa_metadata(metaname)
        delaySteps.append( delayStep )
        
        # Setup the frame buffers
        if readers[i] is vdif:
            buffers.append( VDIFFrameBuffer(threads=[0,1]) )
        elif readers[i] is drx:
            buffers.append( DRXFrameBuffer(beams=[beam,], tunes=[1,2], pols=[0,1], nsegments=16) )
    for i in xrange(len(filenames)):
        # Align the files as close as possible by the time tags
        if readers[i] is vdif:
            timetags = []
            for k in xrange(16):
                junkFrame = readers[i].read_frame(fh[i])
                timetags.append(junkFrame.header.frame_in_second)
            fh[i].seek(-16*readers[i].FRAME_SIZE, 1)
            
            j = 0
            while (timetags[j+0] != timetags[j+1]):
                j += 1
                fh[i].seek(readers[i].FRAME_SIZE, 1)
            
            nFramesFile[i] -= j
            
        elif readers[i] is drx:
            pass
            
        # Align the files as close as possible by the time tags
        if readers[i] is vdif:
            junkFrame = readers[i].read_frame(fh[i], central_freq=header['OBSFREQ'], sample_rate=header['OBSBW']*2.0)
        else:
            junkFrame = readers[i].read_frame(fh[i])
        fh[i].seek(-readers[i].FRAME_SIZE, 1)
            
        j = 0
        while junkFrame.time + grossOffsets[i] < max(tStart):
            if readers[i] is vdif:
                for k in xrange(beampols[i]):
                    try:
                        junkFrame = readers[i].read_frame(fh[i], central_freq=header['OBSFREQ'], sample_rate=header['OBSBW']*2.0)
                    except errors.SyncError:
                        print("Error - VDIF @ %i" % (i,))
                        fh[i].seek(readers[i].FRAME_SIZE, 1)
                        continue
            else:
                for k in xrange(beampols[i]):
                    junkFrame = readers[i].read_frame(fh[i])
            j += beampols[i]
            
        jTime = j*readers[i].DATA_LENGTH/srate[i]/beampols[i]
        print("Shifted beam %i data by %i frames (%.4f s)" % (beams[i], j, jTime))
        
    # Set integration time
    tRead = 1.0
    nFrames = int(round(tRead*srate[-1]/readers[-1].DATA_LENGTH))
    tRead = nFrames*readers[-1].DATA_LENGTH/srate[-1]
    
    nFramesV = tRead*srate[0]/readers[0].DATA_LENGTH
    nFramesD = nFrames
    while nFramesV != int(nFramesV):
        nFrames += 1
        tRead = nFrames*readers[-1].DATA_LENGTH/srate[-1]
        
        nFramesV = tRead*srate[0]/readers[0].DATA_LENGTH
        nFramesD = nFrames
    nFramesV = int(nFramesV)
    
    # Read in some data
    tFileV = nFramesFile[ 0] / beampols[ 0] * readers[ 0].DATA_LENGTH / srate[ 0]
    tFileD = nFramesFile[-1] / beampols[-1] * readers[-1].DATA_LENGTH / srate[-1]
    tFile = min([tFileV, tFileD])
    if args.duration > 0.0:
        duration = args.duration
        duration = tRead * int(round(duration / tRead))
        tFile = duration
        
    # Date
    beginMJDs = []
    beginDates = []
    for i in xrange(len(filenames)):
        if readers[i] is vdif:
            junkFrame = readers[i].read_frame(fh[i], central_freq=header['OBSFREQ'], sample_rate=header['OBSBW']*2.0)
        else:
            junkFrame = readers[i].read_frame(fh[i])
        fh[i].seek(-readers[i].FRAME_SIZE, 1)
        
        beginMJDs.append( junkFrame.time.mjd )
        beginDates.append( junkFrame.time.datetime )
        
    # Set the output base filename
    if args.tag is None:
        outbase = os.path.basename(filenames[0])
        outbase = os.path.splitext(outbase)[0][:8]
    else:
        outbase = args.tag
        
    # Report
    for i in xrange(len(filenames)):
        print("Filename: %s" % os.path.basename(filenames[i]))
        print("  Type/Reader: %s" % readers[i].__name__)
        print("  Delay Steps Avaliable: %s" % ('No' if delaySteps[i] is None else 'Yes',))
        print("  Date of First Frame: %s" % beginDates[i])
        print("  Sample Rate: %i Hz" % srate[i])
        print("  Tuning 1: %.3f Hz" % cFreqs[i][0])
        print("  Tuning 2: %.3f Hz" % cFreqs[i][1])
        print("  Bit Depth: %i" % bitDepths[i])
    print("  ===")
    print("  Phase Center:")
    print("    Name: %s" % refSrc.name)
    print("    RA: %s" % refSrc._ra)
    print("    Dec: %s" % refSrc._dec)
    print("  ===")
    print("  Data Read Time: %.3f s" % tRead)
    print("  Data Reads in File: %i" % int(tFile/tRead))
    print(" ")
    
    nVDIFInputs = sum([1 for reader in readers if reader is vdif])
    nDRXInputs = sum([1 for reader in readers if reader is drx])
    print("Processing %i VDIF and %i DRX input streams" % (nVDIFInputs, nDRXInputs))
    print(" ")
    
    nFramesV = int(round(tRead*srate[0]/readers[0].DATA_LENGTH))
    framesPerSecondV = int(srate[0] / readers[0].DATA_LENGTH)
    nFramesB = nFrames
    framesPerSecondB = srate[-1] / readers[-1].DATA_LENGTH
    if nVDIFInputs:
        print("VDIF Frames/s: %.6f" % framesPerSecondV)
        print("VDIF Frames/Integration: %i" % nFramesV)
    if nDRXInputs:
        print("DRX Frames/s: %.6f" % framesPerSecondB)
        print("DRX Frames/Integration: %i" % nFramesB)
    if nVDIFInputs*nDRXInputs:
        print("Sample Count Ratio: %.6f" % (1.0*(nFramesV*readers[0].DATA_LENGTH)/(nFramesB*4096),))
        print("Sample Rate Ratio: %.6f" % (srate[0]/srate[-1],))
    print(" ")
    
    vdifLFFT = LFFT * (2 if nVDIFInputs else 1)	# Fix to deal with LWA-only correlations
    drxLFFT = vdifLFFT * srate[-1] / srate[0]
    while drxLFFT != int(drxLFFT):
        vdifLFFT += 1
        drxLFFT = vdifLFFT * srate[-1] / srate[0]
    vdifLFFT = vdifLFFT // (2 if nVDIFInputs else 1)	# Fix to deal with LWA-only correlations
    drxLFFT = int(drxLFFT)
    if nVDIFInputs:
        print("VDIF Transform Size: %i" % vdifLFFT)
    if nDRXInputs:
        print("DRX Transform Size: %i" % drxLFFT)
    print(" ")
    
    vdifPivot = 1
    if abs(cFreqs[0][0] - cFreqs[-1][1]) < abs(cFreqs[0][0] - cFreqs[-1][0]):
        vdifPivot = 2
    if nVDIFInputs == 0 and args.which != 0:
        vdifPivot = args.which
    if nVDIFInputs*nDRXInputs:
        print("VDIF appears to correspond to tuning #%i in DRX" % vdifPivot)
    elif nDRXInputs:
        print("Correlating DRX tuning #%i" % vdifPivot)
    print(" ")
    
    nChunks = int(tFile/tRead)*(11 if is_vlite else 1)      # There can be up to x10 more data from VLITE
    tSub = args.subint_time
    tSub = tRead / int(round(tRead/tSub))
    tDump = args.dump_time
    tDump = tSub * int(round(tDump/tSub))
    nDump = int(tDump / tSub)
    tDump = nDump * tSub
    nInt = int((nChunks*tRead) / tDump)
    print("Sub-integration time is: %.3f s" % tSub)
    print("Integration (dump) time is: %.3f s" % tDump)
    print(" ")
    
    subIntTimes = []
    subIntCount = 0
    fileCount   = 0
    wallStart = time.time()
    done = False
    oldStartRel = [0 for i in xrange(nVDIFInputs+nDRXInputs)]
    delayStepApplied = [False for step in delaySteps]
    for i in xrange(nChunks):
        wallTime = time.time()
        
        tStart = []
        tStartB = []
        
        vdifRef = [0 for j in xrange(nVDIFInputs*2)]
        drxRef  = [0 for j in xrange(nDRXInputs*2) ]
        
        # Read in the data
<<<<<<< HEAD
        try:
            dataV *= 0.0
            dataD *= 0.0
        except NameError:
            dataV = numpy.zeros((len(vdifRef), readers[ 0].DATA_LENGTH*nFramesV), dtype=numpy.float32)
            dataD = numpy.zeros((len(drxRef),  readers[-1].DATA_LENGTH*nFramesD), dtype=numpy.complex64)
        for j,f in enumerate(fh):
            if readers[j] is vdif:
                ## VDIF
                k = 0
                while k < beampols[j]*nFramesV:
                    try:
                        cFrame = readers[j].read_frame(f, central_freq=header['OBSFREQ'], sample_rate=header['OBSBW']*2.0)
                        buffers[j].append( cFrame )
                    except errors.SyncError:
                        print("Error - VDIF @ %i, %i" % (i, j))
                        f.seek(readers[j].FRAME_SIZE, 1)
                        continue
                    except errors.EOFError:
                        try:
                            ## VLITE files are limited to 1 s so there may be multiple files
                            ## to read in.  Try to find the next one.
                            if not is_vlite:
                                assert(False)
                            oldname = f.name
                            nextname, ext = os.path.splitext(oldname)
                            base, vfts = nextname.rsplit('_', 1)
                            vfts = int(vfts, 10) + 1
                            nextname = "%s_%s%s" % (base, vfts, ext)
                            assert(os.path.exists(nextname))
                            f.close()
                            f = open(nextname, 'rb')
                            fh[j] = f
                            print("NF - switched from %s to %s" % (os.path.basename(oldname), vfts))
                        except (ValueError, AssertionError) as e:
                            done = True
                            break
                            
                    frames = buffers[j].get()
                    if frames is None:
                        continue
                        
                    for cFrame in frames:
                        std,pol = cFrame.id
                        sid = 2*j + pol
                        
                        if k == 0:
                            tStart.append( cFrame.time )
                            tStart[-1] = tStart[-1] + grossOffsets[j]
                            tStartB.append( get_better_time(cFrame) )
                            tStartB[-1][0] = tStart[-1][0] + grossOffsets[j]
                            
                            for p in (0,1):
                                psid = 2*j + p
                                vdifRef[psid] = cFrame.header.seconds_from_epoch*framesPerSecondV + cFrame.header.frame_in_second
                                
                        count = cFrame.header.seconds_from_epoch*framesPerSecondV + cFrame.header.frame_in_second
                        count -= vdifRef[sid]
                        dataV[sid, count*readers[j].DATA_LENGTH:(count+1)*readers[j].DATA_LENGTH] = cFrame.payload.data
                        k += 1
                        
            elif readers[j] is guppi:
                ## GUPPI
                k = 0
                while k < beampols[j]*nFramesV:
                    try:
                        cFrame = readers[j].read_frame(f)
                        buffers[j].append( cFrame )
                    except errors.SyncError:
                        print("Error - GUPPI @ %i, %i" % (i, j))
                        continue
                    except errors.EOFError:
                        done = True
                        break
                        
                    frames = buffers[j].get()
                    if frames is None:
                        continue
                        
                    for cFrame in frames:
                        std,pol = cFrame.id
                        sid = 2*j + pol
                        
                        if k == 0:
                            tStart.append( cFrame.time )
                            tStart[-1] = tStart[-1] + grossOffsets[j]
                            tStartB.append( get_better_time(cFrame) )
                            tStartB[-1][0] = tStart[-1][0] + grossOffsets[j]
=======
        with InterProcessLock('/dev/shm/sc-reader') as lock:
            try:
                dataV *= 0.0
                dataD *= 0.0
            except NameError:
                dataV = numpy.zeros((len(vdifRef), readers[ 0].DATA_LENGTH*nFramesV), dtype=numpy.float32)
                dataD = numpy.zeros((len(drxRef),  readers[-1].DATA_LENGTH*nFramesD), dtype=numpy.complex64)
            for j,f in enumerate(fh):
                if readers[j] is vdif:
                    ## VDIF
                    k = 0
                    while k < beampols[j]*nFramesV:
                        try:
                            cFrame = readers[j].read_frame(f, central_freq=header['OBSFREQ'], sample_rate=header['OBSBW']*2.0)
                            buffers[j].append( cFrame )
                        except errors.SyncError:
                            print("Error - VDIF @ %i, %i" % (i, j))
                            f.seek(readers[j].FRAME_SIZE, 1)
                            continue
                        except errors.EOFError:
                            done = True
                            break
>>>>>>> c64ffb0e
                            
                        frames = buffers[j].get()
                        if frames is None:
                            continue
                            
                        for cFrame in frames:
                            std,pol = cFrame.id
                            sid = 2*j + pol
                            
                            if k == 0:
                                tStart.append( cFrame.time )
                                tStart[-1] = tStart[-1] + grossOffsets[j]
                                tStartB.append( get_better_time(cFrame) )
                                tStartB[-1][0] = tStart[-1][0] + grossOffsets[j]
                                
                                for p in (0,1):
                                    psid = 2*j + p
                                    vdifRef[psid] = cFrame.header.seconds_from_epoch*framesPerSecondV + cFrame.header.frame_in_second
                                    
                            count = cFrame.header.seconds_from_epoch*framesPerSecondV + cFrame.header.frame_in_second
                            count -= vdifRef[sid]
                            dataV[sid, count*readers[j].DATA_LENGTH:(count+1)*readers[j].DATA_LENGTH] = cFrame.payload.data
                            k += 1
                                                       
                elif readers[j] is drx:
                    ## DRX
                    k = 0
                    while k < beampols[j]*nFramesD:
                        try:
                            cFrame = readers[j].read_frame(f)
                            buffers[j].append( cFrame )
                        except errors.SyncError:
                            print("Error - DRX @ %i, %i" % (i, j))
                            continue
                        except errors.EOFError:
                            done = True
                            break
                            
                        frames = buffers[j].get()
                        if frames is None:
                            continue
                            
                        for cFrame in frames:
                            beam,tune,pol = cFrame.id
                            if tune != vdifPivot:
                                continue
                            bid = 2*(j-nVDIFInputs) + pol
                            
                            if k == 0:
                                tStart.append( cFrame.time )
                                tStart[-1] = tStart[-1] + grossOffsets[j]
                                tStartB.append( get_better_time(cFrame) )
                                tStartB[-1][0] = tStart[-1][0] + grossOffsets[j]
                                
                                for p in (0,1):
                                    pbid = 2*(j-nVDIFInputs) + p
                                    drxRef[pbid] = cFrame.payload.timetag
                                    
                            count = cFrame.payload.timetag
                            count -= drxRef[bid]
                            count //= (4096*int(196e6/srate[-1]))
                            ### Fix from some LWA-SV files that seem to cause the current LSL
                            ### ring buffer problems
                            if count < 0:
                                continue
                            try:
                                dataD[bid, count*readers[j].DATA_LENGTH:(count+1)*readers[j].DATA_LENGTH] = cFrame.payload.data
                                k += beampols[j]//2
                            except ValueError:
                                k = beampols[j]*nFramesD
                                break
                                
        print('RR - Read finished in %.3f s for %.3fs of data' % (time.time()-wallTime, tRead))
        
        # Figure out which DRX tuning corresponds to the VDIF data
        if nDRXInputs > 0:
            dataD /= 7.0
            
        # Time tag alignment (sample based)
        ## Initial time tags for each stream and the relative start time for each stream
        if args.verbose:
            ### TT = time tag
            print('TT - Start', tStartB)
        tStartMin = min([sec for sec,frac in tStartB])
        tStartRel = [(sec-tStartMin)+frac for sec,frac in tStartB]
        
        ## Sample offsets between the streams
        offsets = []
        for j in xrange(nVDIFInputs+nDRXInputs):
            offsets.append( int( round(nsround(max(tStartRel) - tStartRel[j])*srate[j]) ) )
        if args.verbose:
            print('TT - Offsets', offsets)
            
        ## Roll the data to apply the sample offsets and then trim the ends to get rid 
        ## of the rolled part
        for j,offset in enumerate(offsets):
            if j < nVDIFInputs:
                if offset != 0:
                    idx0 = 2*j + 0
                    idx1 = 2*j + 1
                    tStart[j] += offset/(srate[j])
                    tStartB[j][1] += offset/(srate[j])
                    dataV[idx0,:] = numpy.roll(dataV[idx0,:], -offset)
                    dataV[idx1,:] = numpy.roll(dataV[idx1,:], -offset)
                    
            else:
                if offset != 0:
                    idx0 = 2*(j - nVDIFInputs) + 0
                    idx1 = 2*(j - nVDIFInputs) + 1
                    tStart[j] += offset/(srate[j])
                    tStartB[j][1] += offset/(srate[j])
                    dataD[idx0,:] = numpy.roll(dataD[idx0,:], -offset)
                    dataD[idx1,:] = numpy.roll(dataD[idx1,:], -offset)
                    
        vdifOffsets = offsets[:nVDIFInputs]
        drxOffsets = offsets[nVDIFInputs:]
        
        ## Apply the corrections to the original time tags and report on the sub-sample
        ## residuals
        if args.verbose:
            print('TT - Adjusted', tStartB)
        tStartMinSec  = min([sec  for sec,frac in tStartB])
        tStartMinFrac = min([frac for sec,frac in tStartB])
        tStartRel = [(sec-tStartMinSec)+(frac-tStartMinFrac) for sec,frac in tStartB]
        if args.verbose:
            print('TT - Residual', ["%.1f ns" % (r*1e9,) for r in tStartRel])
        for k in xrange(len(tStartRel)):
            antennas[2*k+0].cable.clock_offset -= tStartRel[k] - oldStartRel[k]
            antennas[2*k+1].cable.clock_offset -= tStartRel[k] - oldStartRel[k]
        oldStartRel = tStartRel
        
        # Setup everything we need to loop through the sub-integrations
        nSub = int(tRead/tSub)
        nSampV = int(srate[ 0]*tSub)
        nSampD = int(srate[-1]*tSub)
        
        #tV = i*tRead + numpy.arange(dataV.shape[1]-max(vdifOffsets), dtype=numpy.float64)/srate[ 0]
        if nDRXInputs > 0:
            tD = i*tRead + numpy.arange(dataD.shape[1]-max(drxOffsets), dtype=numpy.float64)/srate[-1]
            
        # Loop over sub-integrations
        for j in xrange(nSub):
            ## Select the data to work with
            tSubInt = tStart[0] + (j+1)*nSampV/srate[0] - nSampV//2/srate[0]
            #tVSub    = tV[j*nSampV:(j+1)*nSampV]
            if nDRXInputs > 0:
                tDSub    = tD[j*nSampD:(j+1)*nSampD]
            dataVSub = dataV[:,j*nSampV:(j+1)*nSampV]
            #if dataVSub.shape[1] != tVSub.size:
            #	dataVSub = dataVSub[:,:tVSub.size]
            #if tVSub.size == 0:
            #	continue
            dataDSub = dataD[:,j*nSampD:(j+1)*nSampD]
            if nDRXInputs > 0:
                if dataDSub.shape[1] != tDSub.size:
                    dataDSub = dataDSub[:,:tDSub.size]
                if tDSub.size == 0:
                    continue
                    
            ## Update antennas for any delay steps
            for k in xrange(len(delaySteps)):
                if delaySteps[k] is None:
                    ## Skip over null entries
                    continue
                elif delaySteps[k][0][0] > tStart[0]:
                    ## Skip over antennas where the next step is in the future
                    continue
                    
                ## Find the next step
                nextStep = numpy.where( (float(tStart[0]) - delaySteps[k][0]) >= 0.0 )[0][0]
                step = delaySteps[k][1][nextStep]
                if step != 0.0:
                    ## Report on the delay step
                    print("DS - Applying delay step of %.3f ns to antenna %i" % (step*1e9, antennas[2*k+0].stand.id))
                    print("DS - Step corresponds to %.1f deg at band center" % (360*cFreqs[0][0]*step,))
                    ## Apply the step
                    antennas[2*k+0].cable.clock_offset += step
                    antennas[2*k+1].cable.clock_offset += step
                    ## Update the delay step flag
                    delayStepApplied[k] = True
                ## Clenup so we don't re-apply the step at the next iteration
                if nextStep+1 < delaySteps[k][0].size:
                    ### There are still more we can apply
                    delaySteps[k] = (delaySteps[k][0][nextStep+1:], delaySteps[k][1][nextStep+1:])
                else:
                    ### There is not left to apply
                    delaySteps[k] = None
                    
            ## Update the observation
            observer.date = astro.unix_to_utcjd(tSubInt) - astro.DJD_OFFSET
            refSrc.compute(observer)
            
            ## Correct for the LWA dipole power pattern
            if nDRXInputs > 0:
                dipoleX, dipoleY = jones.get_lwa_antenna_gain(observer, refSrc, freq=cFreqs[-1][vdifPivot-1])
                dataDSub[0::2,:] /= numpy.sqrt(dipoleX)
                dataDSub[1::2,:] /= numpy.sqrt(dipoleY)
                
            ## Get the Jones matrices and apply
            ## NOTE: This moves the LWA into the frame of the VLA
            if nVDIFInputs*nDRXInputs > 0:
                lwaToSky = jones.get_matrix_lwa(observer, refSrc)
                skyToVLA = jones.get_matrix_vla(observer, refSrc, inverse=True)
                dataDSub = jones.apply_matrix(dataDSub, numpy.matrix(skyToVLA)*numpy.matrix(lwaToSky))
                
            ## Correlate
            delayPadding = multirate.get_optimal_delay_padding(antennas[:2*nVDIFInputs], antennas[2*nVDIFInputs:],
                                                               LFFT=drxLFFT, sample_rate=srate[-1], 
                                                               central_freq=cFreqs[-1][vdifPivot-1], 
                                                               Pol='*', phase_center=refSrc)
            if nVDIFInputs > 0:
                freqV, feoV, veoV, deoV = multirate.fengine(dataVSub, antennas[:2*nVDIFInputs], LFFT=vdifLFFT,
                                                            sample_rate=srate[0], central_freq=cFreqs[0][0]-srate[0]/4,
                                                            Pol='*', phase_center=refSrc, 
                                                            delayPadding=delayPadding, LSB=is_vlite)
                
            if nDRXInputs > 0:
                freqD, feoD, veoD, deoD = multirate.fengine(dataDSub, antennas[2*nVDIFInputs:], LFFT=drxLFFT,
                                                            sample_rate=srate[-1], central_freq=cFreqs[-1][vdifPivot-1], 
                                                            Pol='*', phase_center=refSrc, 
                                                            delayPadding=delayPadding)
                
            ## Rotate the phase in time to deal with frequency offset between the VLA and LWA
            if nDRXInputs*nVDIFInputs > 0:
                subChanFreqOffset = (cFreqs[0][0]-cFreqs[-1][vdifPivot-1]) % (freqD[1]-freqD[0])
                
                if i == 0 and j == 0:
                    ## FC = frequency correction
                    tv,tu = bestFreqUnits(subChanFreqOffset)
                    print("FC - Applying fringe rotation rate of %.3f %s to the DRX data" % (tv,tu))
                    
                for w in xrange(feoD.shape[2]):
                    feoD[:,:,w] *= numpy.exp(-2j*numpy.pi*subChanFreqOffset*tDSub[w*drxLFFT])
                    
            ## Sort out what goes where (channels and antennas) if we don't already know
            try:
                if nVDIFInputs > 0:
                    freqV = freqV[goodV]
                    feoV = numpy.roll(feoV, -goodV[0], axis=1)[:,:len(goodV),:]
                if nDRXInputs > 0:
                    freqD = freqD[goodD]
                    feoD = numpy.roll(feoD, -goodD[0], axis=1)[:,:len(goodD),:]
                    
            except NameError:
                ### Frequency overlap
                fMin, fMax = -1e12, 1e12
                if nVDIFInputs > 0:
                    fMin, fMax = max([fMin, freqV.min()]), min([fMax, freqV.max()])
                if nDRXInputs > 0:
                    fMin, fMax = max([fMin, freqD.min()]), min([fMax, freqD.max()])
                    
                ### Channels and antennas (X vs. Y)
                if nVDIFInputs > 0:
                    goodV = numpy.where( (freqV >= fMin) & (freqV <= fMax) )[0]
                    aXV = [k for (k,a) in enumerate(antennas[:2*nVDIFInputs]) if a.pol == 0]
                    aYV = [k for (k,a) in enumerate(antennas[:2*nVDIFInputs]) if a.pol == 1]
                if nDRXInputs > 0:
                    goodD = numpy.where( (freqD >= fMin) & (freqD <= fMax) )[0]
                    aXD = [k for (k,a) in enumerate(antennas[2*nVDIFInputs:]) if a.pol == 0]
                    aYD = [k for (k,a) in enumerate(antennas[2*nVDIFInputs:]) if a.pol == 1]
                    
                ### Validate the channel alignent and fix it if needed
                if nVDIFInputs*nDRXInputs != 0:
                    pd = freqV[goodV[0]] - freqD[goodD[0]]
                    # Need to shift?
                    if abs(pd) >= 1.01*abs(subChanFreqOffset):
                        ## Need to shift
                        if pd < 0.0:
                            goodV = goodV[1:]
                        else:
                            goodD = goodD[1:]
                            
                    # Need to trim?
                    if len(goodV) > len(goodD):
                        ## Yes, goodV is too long
                        goodV = goodV[:len(goodD)]
                    elif len(goodD) > len(goodV):
                        ## Yes, goodD is too long
                        goodD = goodD[:len(goodV)]
                    else:
                        ## No, nothing needs to be done
                        pass
                        
                    # Validate
                    fd = freqV[goodV] - freqD[goodD]
                    try:
                        assert(fd.min() >= 0.99*subChanFreqOffset)
                        assert(fd.max() <= 1.01*subChanFreqOffset)
                        
                        ## FS = frequency selection
                        tv,tu = bestFreqUnits(freqV[1]-freqV[0])
                        print("FS - Found %i, %.3f %s overalapping channels" % (len(goodV), tv, tu))
                        tv,tu = bestFreqUnits(freqV[goodV[-1]]-freqV[goodV[0]])
                        print("FS - Bandwidth is %.3f %s" % (tv, tu))
                        print("FS - Channels span %.3f MHz to %.3f MHz" % (freqV[goodV[0]]/1e6, freqV[goodV[-1]]/1e6))
                            
                    except AssertionError:
                        raise RuntimeError("Cannot find a common frequency set between the input data: offsets range between %.3f Hz and %.3f Hz, expected %.3f Hz" % (fd.min(), fd.max(), subChanFreqOffset))
                        
                ### Apply
                if nVDIFInputs > 0:
                    freqV = freqV[goodV]
                    feoV = numpy.roll(feoV, -goodV[0], axis=1)[:,:len(goodV),:]
                if nDRXInputs > 0:
                    freqD = freqD[goodD]
                    feoD = numpy.roll(feoD, -goodD[0], axis=1)[:,:len(goodD),:]
            try:
                nchan = freqV.size
                fdt = feoV.dtype
                vdt = veoV.dtype
            except NameError:
                nchan = freqD.size
                fdt = feoD.dtype
                vdt = veoD.dtype
            ## Setup the intermediate F-engine products and trim the data
            ### Figure out the minimum number of windows
            nWin = 1e12
            if nVDIFInputs > 0:
                nWin = min([nWin, feoV.shape[2]])
            if nDRXInputs > 0:
                nWin = min([nWin, feoD.shape[2]])
                
            ### Initialize the intermediate arrays
            try:
                assert(feoX.shape[2] == nWin)
            except (NameError, AssertionError):
                feoX = numpy.zeros((nVDIFInputs+nDRXInputs, nchan, nWin), dtype=fdt)
                feoY = numpy.zeros((nVDIFInputs+nDRXInputs, nchan, nWin), dtype=fdt)
                veoX = numpy.zeros((nVDIFInputs+nDRXInputs, nWin), dtype=vdt)
                veoY = numpy.zeros((nVDIFInputs+nDRXInputs, nWin), dtype=vdt)
                
            ### Trim
            if nVDIFInputs > 0:
                feoV = feoV[:,:,:nWin]
                veoV = veoV[:,:nWin]
            if nDRXInputs > 0:
                feoD = feoD[:,:,:nWin]
                veoD = veoD[:,:nWin]
                
            ## Sort it all out by polarization
            for k in xrange(nVDIFInputs):
                feoX[k,:,:] = feoV[aXV[k],:,:]
                feoY[k,:,:] = feoV[aYV[k],:,:]
                veoX[k,:] = veoV[aXV[k],:]
                veoY[k,:] = veoV[aYV[k],:]
            for k in xrange(nDRXInputs):
                feoX[k+nVDIFInputs,:,:] = feoD[aXD[k],:,:]
                feoY[k+nVDIFInputs,:,:] = feoD[aYD[k],:,:]
                veoX[k+nVDIFInputs,:] = veoD[aXD[k],:]
                veoY[k+nVDIFInputs,:] = veoD[aYD[k],:]
                
            ## Cross multiply
            try:
                sfreqXX = freqV
                sfreqYY = freqV
            except NameError:
                sfreqXX = freqD
                sfreqYY = freqD
            svisXX = multirate.xengine(feoX, veoX, feoX, veoX)
            svisXY = multirate.xengine(feoX, veoX, feoY, veoY)
            svisYX = multirate.xengine(feoY, veoY, feoX, veoX)
            svisYY = multirate.xengine(feoY, veoY, feoY, veoY)
            
            ## Accumulate
            if subIntCount == 0:
                subIntTimes = [tSubInt,]
                freqXX = sfreqXX
                freqYY = sfreqYY
                visXX  = svisXX / nDump
                visXY  = svisXY / nDump
                visYX  = svisYX / nDump
                visYY  = svisYY / nDump
            else:
                subIntTimes.append( tSubInt )
                visXX += svisXX / nDump
                visXY += svisXY / nDump
                visYX += svisYX / nDump
                visYY += svisYY / nDump
            subIntCount += 1
            
            ## Save
            if subIntCount == nDump:
                subIntCount = 0
                fileCount += 1
                
                ### CD = correlator dump
                outfile = "%s-vis2-%05i.npz" % (outbase, fileCount)
                numpy.savez(outfile, config=rawConfig, srate=srate[0]/2.0, freq1=freqXX, 
                            vis1XX=visXX, vis1XY=visXY, vis1YX=visYX, vis1YY=visYY, 
                            tStart=numpy.mean(numpy.array(subIntTimes, dtype=numpy.float64)), tInt=tDump,
                            delayStepApplied=delayStepApplied)
                delayStepApplied = [False for step in delaySteps]
                print("CD - writing integration %i to disk, timestamp is %.3f s" % (fileCount, numpy.mean(numpy.array(subIntTimes, dtype=numpy.float64))))
                if fileCount == 1:
                    print("CD - each integration is %.1f MB on disk" % (os.path.getsize(outfile)/1024.0**2,))
                if (fileCount-1) % 25 == 0:
                    print("CD - average processing time per integration is %.3f s" % ((time.time() - wallStart)/fileCount,))
                    etc = (nInt - fileCount) * (time.time() - wallStart)/fileCount
                    eth = int(etc/60.0) // 60
                    etm = int(etc/60.0) % 60
                    ets = etc % 60
                    print("CD - estimated time to completion is %i:%02i:%04.1f" % (eth, etm, ets))
                    
        if done:
            break
            
    # Cleanup
    etc = time.time() - wallStart
    eth = int(etc/60.0) // 60
    etm = int(etc/60.0) % 60
    ets = etc % 60
    print("Processing finished after %i:%02i:%04.1f" % (eth, etm, ets))
    print("Average time per integration was %.3f s" % (etc/fileCount,))
    for f in fh:
        f.close()


if __name__ == "__main__":
    parser = argparse.ArgumentParser(
        description='the next generation of correlator for LWA/VLA/eLWA data', 
        formatter_class=argparse.ArgumentDefaultsHelpFormatter,
        )
    parser.add_argument('filename', type=str, 
                        help='configuration file to process')
    parser.add_argument('-q', '--quiet', dest='verbose', action='store_false', default=True, 
                        help='disable verbose time tag information')
    parser.add_argument('-l', '--fft-length', type=int, default=512, 
                        help='set FFT length')
    parser.add_argument('-s', '--skip', type=float, default=0.0, 
                        help='amount of time in seconds to skip into the files')
    parser.add_argument('-u', '--subint-time', type=float, default=0.010, 
                        help='sub-integration time in seconds for the data')
    parser.add_argument('-t', '--dump-time', type=float, default=1.0, 
                        help='correlator dump time in seconds for saving the visibilties')
    parser.add_argument('-d', '--duration', type=float, default=0.0, 
                        help='duration in seconds of the file to correlate; 0 = everything')
    parser.add_argument('-g', '--tag', type=str, 
                        help='tag to use for the output file')
    parser.add_argument('-j', '--jit', action='store_true', 
                        help='enable experimental just-in-time optimizations')
    parser.add_argument('-w', '--which', type=int, default=0, 
                        help='for LWA-only observations, which tuning to use for correlation; 0 = auto-select')
    args = parser.parse_args()
    main(args)
    <|MERGE_RESOLUTION|>--- conflicted
+++ resolved
@@ -139,8 +139,7 @@
             print("Correcting time tags for gross offset of %i s" % grossOffsets[i])
             print("  Antenna clock offsets are now at %.3f us, %.3f us" % (antennas[2*i+0].cable.clock_offset*1e6, antennas[2*i+1].cable.clock_offset*1e6))
         
-<<<<<<< HEAD
-        if readers[i] in (vdif, guppi):
+        if readers[i] is vdif:
             is_vlite = is_vlite_vdif(fh[i])
             if is_vlite:
                 ## TODO:  Clean this up
@@ -148,10 +147,6 @@
                           'OBSBW':   64e6}
             else:
                 header = vdif.read_guppi_header(fh[i])
-=======
-        if readers[i] is vdif:
-            header = vdif.read_guppi_header(fh[i])
->>>>>>> c64ffb0e
             readers[i].FRAME_SIZE = readers[i].get_frame_size(fh[i])
             
         nFramesFile.append( os.path.getsize(filename) // readers[i].FRAME_SIZE )
@@ -413,96 +408,6 @@
         drxRef  = [0 for j in xrange(nDRXInputs*2) ]
         
         # Read in the data
-<<<<<<< HEAD
-        try:
-            dataV *= 0.0
-            dataD *= 0.0
-        except NameError:
-            dataV = numpy.zeros((len(vdifRef), readers[ 0].DATA_LENGTH*nFramesV), dtype=numpy.float32)
-            dataD = numpy.zeros((len(drxRef),  readers[-1].DATA_LENGTH*nFramesD), dtype=numpy.complex64)
-        for j,f in enumerate(fh):
-            if readers[j] is vdif:
-                ## VDIF
-                k = 0
-                while k < beampols[j]*nFramesV:
-                    try:
-                        cFrame = readers[j].read_frame(f, central_freq=header['OBSFREQ'], sample_rate=header['OBSBW']*2.0)
-                        buffers[j].append( cFrame )
-                    except errors.SyncError:
-                        print("Error - VDIF @ %i, %i" % (i, j))
-                        f.seek(readers[j].FRAME_SIZE, 1)
-                        continue
-                    except errors.EOFError:
-                        try:
-                            ## VLITE files are limited to 1 s so there may be multiple files
-                            ## to read in.  Try to find the next one.
-                            if not is_vlite:
-                                assert(False)
-                            oldname = f.name
-                            nextname, ext = os.path.splitext(oldname)
-                            base, vfts = nextname.rsplit('_', 1)
-                            vfts = int(vfts, 10) + 1
-                            nextname = "%s_%s%s" % (base, vfts, ext)
-                            assert(os.path.exists(nextname))
-                            f.close()
-                            f = open(nextname, 'rb')
-                            fh[j] = f
-                            print("NF - switched from %s to %s" % (os.path.basename(oldname), vfts))
-                        except (ValueError, AssertionError) as e:
-                            done = True
-                            break
-                            
-                    frames = buffers[j].get()
-                    if frames is None:
-                        continue
-                        
-                    for cFrame in frames:
-                        std,pol = cFrame.id
-                        sid = 2*j + pol
-                        
-                        if k == 0:
-                            tStart.append( cFrame.time )
-                            tStart[-1] = tStart[-1] + grossOffsets[j]
-                            tStartB.append( get_better_time(cFrame) )
-                            tStartB[-1][0] = tStart[-1][0] + grossOffsets[j]
-                            
-                            for p in (0,1):
-                                psid = 2*j + p
-                                vdifRef[psid] = cFrame.header.seconds_from_epoch*framesPerSecondV + cFrame.header.frame_in_second
-                                
-                        count = cFrame.header.seconds_from_epoch*framesPerSecondV + cFrame.header.frame_in_second
-                        count -= vdifRef[sid]
-                        dataV[sid, count*readers[j].DATA_LENGTH:(count+1)*readers[j].DATA_LENGTH] = cFrame.payload.data
-                        k += 1
-                        
-            elif readers[j] is guppi:
-                ## GUPPI
-                k = 0
-                while k < beampols[j]*nFramesV:
-                    try:
-                        cFrame = readers[j].read_frame(f)
-                        buffers[j].append( cFrame )
-                    except errors.SyncError:
-                        print("Error - GUPPI @ %i, %i" % (i, j))
-                        continue
-                    except errors.EOFError:
-                        done = True
-                        break
-                        
-                    frames = buffers[j].get()
-                    if frames is None:
-                        continue
-                        
-                    for cFrame in frames:
-                        std,pol = cFrame.id
-                        sid = 2*j + pol
-                        
-                        if k == 0:
-                            tStart.append( cFrame.time )
-                            tStart[-1] = tStart[-1] + grossOffsets[j]
-                            tStartB.append( get_better_time(cFrame) )
-                            tStartB[-1][0] = tStart[-1][0] + grossOffsets[j]
-=======
         with InterProcessLock('/dev/shm/sc-reader') as lock:
             try:
                 dataV *= 0.0
@@ -523,10 +428,25 @@
                             f.seek(readers[j].FRAME_SIZE, 1)
                             continue
                         except errors.EOFError:
-                            done = True
-                            break
->>>>>>> c64ffb0e
-                            
+                            try:
+                                ## VLITE files are limited to 1 s so there may be multiple files
+                                ## to read in.  Try to find the next one.
+                                if not is_vlite:
+                                    assert(False)
+                                oldname = f.name
+                                nextname, ext = os.path.splitext(oldname)
+                                base, vfts = nextname.rsplit('_', 1)
+                                vfts = int(vfts, 10) + 1
+                                nextname = "%s_%s%s" % (base, vfts, ext)
+                                assert(os.path.exists(nextname))
+                                f.close()
+                                f = open(nextname, 'rb')
+                                fh[j] = f
+                                print("NF - switched from %s to %s" % (os.path.basename(oldname), vfts))
+                            except (ValueError, AssertionError) as e:
+                                done = True
+                                break
+                                
                         frames = buffers[j].get()
                         if frames is None:
                             continue
@@ -549,55 +469,55 @@
                             count -= vdifRef[sid]
                             dataV[sid, count*readers[j].DATA_LENGTH:(count+1)*readers[j].DATA_LENGTH] = cFrame.payload.data
                             k += 1
-                                                       
-                elif readers[j] is drx:
-                    ## DRX
-                    k = 0
-                    while k < beampols[j]*nFramesD:
-                        try:
-                            cFrame = readers[j].read_frame(f)
-                            buffers[j].append( cFrame )
-                        except errors.SyncError:
-                            print("Error - DRX @ %i, %i" % (i, j))
-                            continue
-                        except errors.EOFError:
-                            done = True
-                            break
-                            
-                        frames = buffers[j].get()
-                        if frames is None:
-                            continue
-                            
-                        for cFrame in frames:
-                            beam,tune,pol = cFrame.id
-                            if tune != vdifPivot:
+                                               
+                    elif readers[j] is drx:
+                        ## DRX
+                        k = 0
+                        while k < beampols[j]*nFramesD:
+                            try:
+                                cFrame = readers[j].read_frame(f)
+                                buffers[j].append( cFrame )
+                            except errors.SyncError:
+                                print("Error - DRX @ %i, %i" % (i, j))
                                 continue
-                            bid = 2*(j-nVDIFInputs) + pol
-                            
-                            if k == 0:
-                                tStart.append( cFrame.time )
-                                tStart[-1] = tStart[-1] + grossOffsets[j]
-                                tStartB.append( get_better_time(cFrame) )
-                                tStartB[-1][0] = tStart[-1][0] + grossOffsets[j]
-                                
-                                for p in (0,1):
-                                    pbid = 2*(j-nVDIFInputs) + p
-                                    drxRef[pbid] = cFrame.payload.timetag
-                                    
-                            count = cFrame.payload.timetag
-                            count -= drxRef[bid]
-                            count //= (4096*int(196e6/srate[-1]))
-                            ### Fix from some LWA-SV files that seem to cause the current LSL
-                            ### ring buffer problems
-                            if count < 0:
-                                continue
-                            try:
-                                dataD[bid, count*readers[j].DATA_LENGTH:(count+1)*readers[j].DATA_LENGTH] = cFrame.payload.data
-                                k += beampols[j]//2
-                            except ValueError:
-                                k = beampols[j]*nFramesD
+                            except errors.EOFError:
+                                done = True
                                 break
                                 
+                            frames = buffers[j].get()
+                            if frames is None:
+                                continue
+                                
+                            for cFrame in frames:
+                                beam,tune,pol = cFrame.id
+                                if tune != vdifPivot:
+                                    continue
+                                bid = 2*(j-nVDIFInputs) + pol
+                                
+                                if k == 0:
+                                    tStart.append( cFrame.time )
+                                    tStart[-1] = tStart[-1] + grossOffsets[j]
+                                    tStartB.append( get_better_time(cFrame) )
+                                    tStartB[-1][0] = tStart[-1][0] + grossOffsets[j]
+                                    
+                                    for p in (0,1):
+                                        pbid = 2*(j-nVDIFInputs) + p
+                                        drxRef[pbid] = cFrame.payload.timetag
+                                        
+                                count = cFrame.payload.timetag
+                                count -= drxRef[bid]
+                                count //= (4096*int(196e6/srate[-1]))
+                                ### Fix from some LWA-SV files that seem to cause the current LSL
+                                ### ring buffer problems
+                                if count < 0:
+                                    continue
+                                try:
+                                    dataD[bid, count*readers[j].DATA_LENGTH:(count+1)*readers[j].DATA_LENGTH] = cFrame.payload.data
+                                    k += beampols[j]//2
+                                except ValueError:
+                                    k = beampols[j]*nFramesD
+                                    break
+                                    
         print('RR - Read finished in %.3f s for %.3fs of data' % (time.time()-wallTime, tRead))
         
         # Figure out which DRX tuning corresponds to the VDIF data
