#!/usr/bin/env python3

"""
Correlator for LWA and/or VLA data.
"""

import os
import re
import sys
import time
import ephem
import numpy as np
import getpass
import argparse
from datetime import datetime

from astropy.constants import c as vLight
vLight = vLight.to('m/s').value

from lsl import astro
from lsl.common import stations, metabundle
from lsl.statistics import robust
from lsl.correlator import uvutils
from lsl.correlator import fx as fxc
from lsl.writer import fitsidi
from lsl.correlator.uvutils import compute_uvw

from lsl.reader import drx, vdif, errors
from lsl.reader.buffer import DRXFrameBuffer, VDIFFrameBuffer
from lsl.reader.base import CI8

import jones
import multirate
from utils import *


def main(args):
    # Build up the station
    site = stations.lwa1
    ## Updated 2018/3/8 with solutions from the 2018 Feb 28 eLWA
    ## run.  See createConfigFile.py for details.
    site.lat = 34.068956328 * np.pi/180
    site.long = -107.628103026 * np.pi/180
    site.elev = 2132.96837346
    observer = site.get_observer()
    
    # Parse the correlator configuration
    config, refSrc, filenames, metanames, foffsets, readers, antennas = read_correlator_configuration(args.filename)
    try:
        args.fft_length = config['channels']
        args.dump_time = config['inttime']
        print(f"NOTE: Set FFT length to {args.fft_length} and dump time to {args.dump_time:.3f} s per user defined configuration")
    except (TypeError, KeyError):
        pass
    if args.duration == 0.0:
        args.duration = refSrc.duration
    args.duration = min([args.duration, refSrc.duration])
    
    # Length of the FFT
    LFFT = args.fft_length
    
    # Get the raw configuration
    with open(args.filename, 'r') as fh:
        rawConfig = fh.readlines()
        
    # Antenna report
    print("Antennas:")
    for ant in antennas:
        print(f"  Antenna {ant.id}: Stand {ant.stand.id}, Pol. {ant.pol} ({ant.cable.clock_offset*1e6:.3f} us offset)")
        
    # Open and align the files
    fh = []
    nFramesFile = []
    srate = []
    beams = []
    tunepols = []
    beampols = []
    tStart = []
    cFreqs = []
    bitDepths = []
    buffers = []
    grossOffsets = []
    for i,(filename,metaname,foffset) in enumerate(zip(filenames, metanames, foffsets)):
        fh.append( open(filename, "rb") )
        
        go = int(round(antennas[2*i].cable.clock_offset*196e6)) / 196e6
        antennas[2*i+0].cable.clock_offset -= go
        antennas[2*i+1].cable.clock_offset -= go
        grossOffsets.append( -go )
        if go != 0:
            print(f"Correcting time tags for gross offset of {grossOffsets[i]*1e6:.3f} us")
            print(f"  Antenna clock offsets are now at {antennas[2*i+0].cable.clock_offset*1e6:.3f} us, {antennas[2*i+1].cable.clock_offset*1e6:.3f} us")
            
        if readers[i] is vdif:
            header = vdif.read_guppi_header(fh[i])
            readers[i].FRAME_SIZE = readers[i].get_frame_size(fh[i])
            
        nFramesFile.append( os.path.getsize(filename) // readers[i].FRAME_SIZE )
        if readers[i] is vdif:
            junkFrame = readers[i].read_frame(fh[i], central_freq=header['OBSFREQ'], sample_rate=header['OBSBW']*2.0)
            readers[i].DATA_LENGTH = junkFrame.payload.data.size
            beam, pol = junkFrame.id
        elif readers[i] is drx:
            junkFrame = readers[i].read_frame(fh[i])
            while junkFrame.header.decimation == 0:
                junkFrame = readers[i].read_frame(fh[i])
            readers[i].DATA_LENGTH = junkFrame.payload.data.size
            beam, tune, pol = junkFrame.id
        fh[i].seek(-readers[i].FRAME_SIZE, 1)
        
        beams.append( beam )
        srate.append( junkFrame.sample_rate )
        
        if readers[i] is vdif:
            tunepols.append( readers[i].get_thread_count(fh[i]) )
            beampols.append( tunepols[i] )
        elif readers[i] is drx:
            beampols.append( max(readers[i].get_frames_per_obs(fh[i])) )
            
        skip = args.skip + foffset
        if skip != 0:
            print(f"Skipping forward {skip:.3f} s")
            print(f"-> {float(junkFrame.time):.6f} ({junkFrame.time.datetime})")
            
            offset = int(skip*srate[i] / readers[i].DATA_LENGTH)
            fh[i].seek(beampols[i]*readers[i].FRAME_SIZE*offset, 1)
            if readers[i] is vdif:
                junkFrame = readers[i].read_frame(fh[i], central_freq=header['OBSFREQ'], sample_rate=header['OBSBW']*2.0)
            else:
                junkFrame = readers[i].read_frame(fh[i])
            fh[i].seek(-readers[i].FRAME_SIZE, 1)
            
            print(f"-> {float(junkFrame.time):.6f} ({junkFrame.time.datetime})")
            
        tStart.append( junkFrame.time + grossOffsets[i] )
        
        # Get the frequencies
        cFreq1 = 0.0
        cFreq2 = 0.0
        for j in range(64):
            if readers[i] is vdif:
                junkFrame = readers[i].read_frame(fh[i], central_freq=header['OBSFREQ'], sample_rate=header['OBSBW']*2.0)
                s,p = junkFrame.id
                if p == 0:
                    cFreq1 = junkFrame.central_freq
                else:
                    pass
            elif readers[i] is drx:
                junkFrame = readers[i].read_frame(fh[i])
                b,t,p = junkFrame.id
                if p == 0:
                    if t == 1:
                        cFreq1 = junkFrame.central_freq
                    else:
                        cFreq2 = junkFrame.central_freq
                else:
                    pass
        fh[i].seek(-64*readers[i].FRAME_SIZE, 1)
        cFreqs.append( [cFreq1,cFreq2] )
        try:
            bitDepths.append( junkFrame.header.bits_per_sample )
        except AttributeError:
            bitDepths.append( 8 )
            
        # Setup the frame buffers
        if readers[i] is vdif:
            buffers.append( VDIFFrameBuffer(threads=[0,1]) )
        elif readers[i] is drx:
            buffers.append( DRXFrameBuffer(beams=[beam,], tunes=[1,2], pols=[0,1], nsegments=16) )
    for i in range(len(filenames)):
        # Align the files as close as possible by the time tags
        if readers[i] is vdif:
            timetags = []
            for k in range(16):
                junkFrame = readers[i].read_frame(fh[i])
                timetags.append(junkFrame.header.frame_in_second)
            fh[i].seek(-16*readers[i].FRAME_SIZE, 1)
            
            j = 0
            while (timetags[j+0] != timetags[j+1]):
                j += 1
                fh[i].seek(readers[i].FRAME_SIZE, 1)
            
            nFramesFile[i] -= j
            
        elif readers[i] is drx:
            pass
            
        # Align the files as close as possible by the time tags
        if readers[i] is vdif:
            junkFrame = readers[i].read_frame(fh[i], central_freq=header['OBSFREQ'], sample_rate=header['OBSBW']*2.0)
        else:
            junkFrame = readers[i].read_frame(fh[i])
        fh[i].seek(-readers[i].FRAME_SIZE, 1)
            
        j = 0
        while junkFrame.time + grossOffsets[i] < max(tStart):
            if readers[i] is vdif:
                for k in range(beampols[i]):
                    try:
                        junkFrame = readers[i].read_frame(fh[i], central_freq=header['OBSFREQ'], sample_rate=header['OBSBW']*2.0)
                    except errors.SyncError:
                        print(f"Error - VDIF @ {i}")
                        fh[i].seek(readers[i].FRAME_SIZE, 1)
                        continue
            else:
                for k in range(beampols[i]):
                    junkFrame = readers[i].read_frame(fh[i])
            j += beampols[i]
            
        jTime = j*readers[i].DATA_LENGTH/srate[i]/beampols[i]
        print(f"Shifted beam {beams[i]} data by {j} frames ({jTime:.4f} s)")
        
    # Set integration time
    tRead = 1.0
    nFrames = int(round(tRead*srate[-1]/readers[-1].DATA_LENGTH))
    tRead = nFrames*readers[-1].DATA_LENGTH/srate[-1]
    
    nFramesV = tRead*srate[0]/readers[0].DATA_LENGTH
    nFramesD = nFrames
    while nFramesV != int(nFramesV):
        nFrames += 1
        tRead = nFrames*readers[-1].DATA_LENGTH/srate[-1]
        
        nFramesV = tRead*srate[0]/readers[0].DATA_LENGTH
        nFramesD = nFrames
    nFramesV = int(nFramesV)
    
    # Read in some data
    tFileV = nFramesFile[ 0] / beampols[ 0] * readers[ 0].DATA_LENGTH / srate[ 0]
    tFileD = nFramesFile[-1] / beampols[-1] * readers[-1].DATA_LENGTH / srate[-1]
    tFile = min([tFileV, tFileD])
    if args.duration > 0.0:
        duration = args.duration
        duration = tRead * int(round(duration / tRead))
        tFile = duration
        
    # Date
    beginMJDs = []
    beginDates = []
    for i in range(len(filenames)):
        if readers[i] is vdif:
            junkFrame = readers[i].read_frame(fh[i], central_freq=header['OBSFREQ'], sample_rate=header['OBSBW']*2.0)
        else:
            junkFrame = readers[i].read_frame(fh[i])
        fh[i].seek(-readers[i].FRAME_SIZE, 1)
        
        beginMJDs.append( (junkFrame.time + grossOffsets[i]).mjd )
        beginDates.append( (junkFrame.time + grossOffsets[i]).datetime )
        
    # Set the output base filename
    if args.tag is None:
        outbase = os.path.basename(filenames[0])
        outbase = os.path.splitext(outbase)[0][:8]
    else:
        outbase = args.tag
        
    # Report
    for i in range(len(filenames)):
        print(f"Filename: {os.path.basename(filenames[i])}")
        print(f"  Type/Reader: {readers[i].__name__}")
        print(f"  Date of First Frame: {beginDates[i]}")
        print(f"  Sample Rate: {srate[i]} Hz")
        print(f"  Tuning 1: {cFreqs[i][0]:.3f} Hz")
        print(f"  Tuning 2: {cFreqs[i][1]:.3f} Hz")
        print(f"  Bit Depth: {bitDepths[i]}")
    print("  ===")
    print("  Phase Center:")
    print(f"    Name: {refSrc.name}")
    print(f"    RA: {str(refSrc._ra)}")
    print(f"    Dec: {str(refSrc._dec)}")
    print("  ===")
    print(f"  Data Read Time: {tRead:.3f} s")
    print(f"  Data Reads in File: {int(tFile/tRead)}")
    print(" ")
    
    nVDIFInputs = sum([1 for reader in readers if reader is vdif])
    nDRXInputs = sum([1 for reader in readers if reader is drx])
    print(f"Processing {nVDIFInputs} VDIF and {nDRXInputs} DRX input streams")
    print(" ")
    
    nFramesV = int(round(tRead*srate[0]/readers[0].DATA_LENGTH))
    framesPerSecondV = int(srate[0] / readers[0].DATA_LENGTH)
    nFramesB = nFrames
    framesPerSecondB = srate[-1] / readers[-1].DATA_LENGTH
    if nVDIFInputs:
        print(f"VDIF Frames/s: {framesPerSecondV:.6f}")
        print(f"VDIF Frames/Integration: {nFramesV}")
    if nDRXInputs:
        print(f"DRX Frames/s: {framesPerSecondB:.6f}")
        print(f"DRX Frames/Integration: {nFramesB}")
    if nVDIFInputs*nDRXInputs:
        print(f"Sample Count Ratio: {1.0*(nFramesV*readers[0].DATA_LENGTH)/(nFramesB*4096):.6f}")
        print(f"Sample Rate Ratio: {srate[0]/srate[-1]:.6f}")
    print(" ")
    
    vdifLFFT = LFFT * (2 if nVDIFInputs else 1)	# Fix to deal with LWA-only correlations
    drxLFFT = vdifLFFT * srate[-1] / srate[0]
    while drxLFFT != int(drxLFFT):
        vdifLFFT += 1
        drxLFFT = vdifLFFT * srate[-1] / srate[0]
    vdifLFFT = vdifLFFT // (2 if nVDIFInputs else 1)	# Fix to deal with LWA-only correlations
    drxLFFT = int(drxLFFT)
    if nVDIFInputs:
        print(f"VDIF Transform Size: {vdifLFFT}")
    if nDRXInputs:
        print(f"DRX Transform Size: {drxLFFT}")
    print(" ")
    
    vdifPivot = 1
    if abs(cFreqs[0][0] - cFreqs[-1][1]) < abs(cFreqs[0][0] - cFreqs[-1][0]):
        vdifPivot = 2
    if nVDIFInputs == 0 and args.which != 0:
        vdifPivot = args.which
    if nVDIFInputs*nDRXInputs:
        print(f"VDIF appears to correspond to tuning #{vdifPivot} in DRX")
    elif nDRXInputs:
        print(f"Correlating DRX tuning #{vdifPivot}")
    print(" ")
    
    nChunks = int(tFile/tRead)
    tSub = args.subint_time
    tSub = tRead / int(round(tRead/tSub))
    tDump = args.dump_time
    tDump = tSub * int(round(tDump/tSub))
    nDump = int(tDump / tSub)
    tDump = nDump * tSub
    nInt = int((nChunks*tRead) / tDump)
    print(f"Sub-integration time is: {tSub:.3f} s")
    print(f"Integration (dump) time is: {tDump:.3f} s")
    print(" ")
    
    if args.gpu is not None:
        try:
<<<<<<< HEAD
            import cupy
            
            import gpu
            gpu.select_gpu(args.gpu)
            jones.apply_matrix = gpu.apply_matrix
            multirate.fengine = gpu.fengine
            multirate.xengine = gpu.xengine
            multirate.xengine_full = gpu.xengine_full
            print("Loaded GPU support on GPU #%i" % (args.gpu,))
=======
            import xcupy
            xcupy.select_gpu(args.gpu)
            xcupy.set_memory_usage_limit(1.5*1024**3)
            multirate.xengine = xcupy.xengine
            multirate.xengine_full = xcupy.xengine_full
            print(f"Loaded GPU X-engine support on GPU #{args.gpu} with {xcupy.get_memory_usage_limit()/1024.0**3:.2f} GB of device memory")
>>>>>>> 0a72e1d5
        except ImportError as e:
            print("ERROR: Cannot load GPU support - %s", str(e))
            sys.exit(1)
            
    subIntTimes = []
    subIntCount = 0
    subIntReset = True
    fileCount   = 0
    wallStart = time.time()
    done = False
    oldStartRel = [0 for i in range(nVDIFInputs+nDRXInputs)]
    username = getpass.getuser()
    for i in range(nChunks):
        wallTime = time.time()
        
        tStart = []
        tStartB = []
        
        vdifRef = [0 for j in range(nVDIFInputs*2)]
        drxRef  = [0 for j in range(nDRXInputs*2) ]
        
        # Read in the data
        with InterProcessLock(f"/dev/shm/sc-reader-{username}") as lock:
            try:
                dataV[...] = 0              # pylint: disable=possibly-used-before-assignment,used-before-assignment
                dataD['re'][...] = 0        # pylint: disable=possibly-used-before-assignment,used-before-assignment
                dataD['im'][...] = 0        # pylint: disable=possibly-used-before-assignment,used-before-assignment
            except NameError:
                dataV = np.zeros((len(vdifRef), readers[ 0].DATA_LENGTH*nFramesV), dtype=np.int8)
                dataD = np.zeros((len(drxRef),  readers[-1].DATA_LENGTH*nFramesD), dtype=CI8)
                dataD_view = dataD.view(np.int16)
            for j,f in enumerate(fh):
                if readers[j] is vdif:
                    ## VDIF
                    k = 0
                    while k < beampols[j]*nFramesV:
                        try:
                            cFrame = readers[j].read_frame_i8(f, central_freq=header['OBSFREQ'], sample_rate=header['OBSBW']*2.0)
                            buffers[j].append( cFrame )
                        except errors.SyncError:
                            print(f"Error - VDIF @ {i}, {j}")
                            f.seek(readers[j].FRAME_SIZE, 1)
                            continue
                        except errors.EOFError:
                            done = True
                            break
                            
                        frames = buffers[j].get()
                        if frames is None:
                            continue
                            
                        for cFrame in frames:
                            std,pol = cFrame.id
                            sid = 2*j + pol
                            
                            if k == 0:
                                tStart.append( cFrame.time )
                                tStart[-1] = tStart[-1] + grossOffsets[j]
                                tStartB.append( get_better_time(cFrame) )
                                tStartB[-1][1] += grossOffsets[j]
                                while tStartB[-1][1] >= 1.0:
                                    tStartB[-1][0] += 1
                                    tStartB[-1][1] -= 1
                                while tStartB[-1][1] < 0.0:
                                    tStartB[-1][0] -= 1
                                    tStartB[-1][1] += 1
                                    
                                for p in (0,1):
                                    psid = 2*j + p
                                    vdifRef[psid] = cFrame.header.seconds_from_epoch*framesPerSecondV + cFrame.header.frame_in_second
                                    
                            count = cFrame.header.seconds_from_epoch*framesPerSecondV + cFrame.header.frame_in_second
                            count -= vdifRef[sid]
                            dataV[sid, count*readers[j].DATA_LENGTH:(count+1)*readers[j].DATA_LENGTH] = cFrame.payload.data
                            k += 1
                                                       
                elif readers[j] is drx:
                    ## DRX
                    k = 0
                    while k < beampols[j]*nFramesD:
                        try:
                            cFrame = readers[j].read_frame_ci8(f)
                            buffers[j].append( cFrame )
                        except errors.SyncError:
                            print(f"Error - DRX @ {i}, {j}")
                            continue
                        except errors.EOFError:
                            done = True
                            break
                            
                        frames = buffers[j].get()
                        if frames is None:
                            continue
                            
                        for cFrame in frames:
                            beam,tune,pol = cFrame.id
                            if tune != vdifPivot:
                                continue
                            bid = 2*(j-nVDIFInputs) + pol
                            
                            cFrame.payload.timetag += int(grossOffsets[j]*196e6)
                            
                            if k == 0:
                                tStart.append( cFrame.time )
                                tStartB.append( get_better_time(cFrame) )
                                
                                for p in (0,1):
                                    pbid = 2*(j-nVDIFInputs) + p
                                    drxRef[pbid] = cFrame.payload.timetag
                                    
                            count = cFrame.payload.timetag
                            count -= drxRef[bid]
                            count //= (4096*int(196e6/srate[-1]))
                            ### Fix from some LWA-SV files that seem to cause the current LSL
                            ### ring buffer problems
                            if count < 0:
                                continue
                            try:
                                dataD_view[bid, count*readers[j].DATA_LENGTH:(count+1)*readers[j].DATA_LENGTH] = cFrame.payload.data.view(np.int16)     # pylint: disable=possibly-used-before-assignment,used-before-assignment
                                k += beampols[j]//2
                            except ValueError:
                                k = beampols[j]*nFramesD
                                break
                                
        print(f"RR - Read finished in {time.time()-wallTime:.3f} s for {tRead:.3f} s of data")
        
        # Time tag alignment (sample based)
        ## Initial time tags for each stream and the relative start time for each stream
        if args.verbose:
            ### TT = time tag
            print('TT - Start', tStartB)
        tStartMin = min([sec for sec,frac in tStartB])
        tStartRel = [(sec-tStartMin)+frac for sec,frac in tStartB]
        
        ## Sample offsets between the streams
        offsets = []
        for j in range(nVDIFInputs+nDRXInputs):
            offsets.append( int( round(nsround(max(tStartRel) - tStartRel[j])*srate[j]) ) )
        if args.verbose:
            print('TT - Offsets', offsets)
            
        ## Roll the data to apply the sample offsets and then trim the ends to get rid 
        ## of the rolled part
        for j,offset in enumerate(offsets):
            if j < nVDIFInputs:
                if offset != 0:
                    idx0 = 2*j + 0
                    idx1 = 2*j + 1
                    tStart[j] += offset/(srate[j])
                    tStartB[j][1] += offset/(srate[j])
                    while tStartB[j][1] >= 1.0:
                        tStartB[j][0] += 1
                        tStartB[j][1] -= 1
                    while tStartB[j][1] < 0.0:
                        tStartB[j][0] -= 1
                        tStartB[j][1] += 1
                    dataV[idx0,:] = np.roll(dataV[idx0,:], -offset)
                    dataV[idx1,:] = np.roll(dataV[idx1,:], -offset)
                    
            else:
                if offset != 0:
                    idx0 = 2*(j - nVDIFInputs) + 0
                    idx1 = 2*(j - nVDIFInputs) + 1
                    tStart[j] += offset/(srate[j])
                    tStartB[j][1] += offset/(srate[j])
                    while tStartB[j][1] >= 1.0:
                        tStartB[j][0] += 1
                        tStartB[j][1] -= 1
                    while tStartB[j][1] < 0.0:
                        tStartB[j][0] -= 1
                        tStartB[j][1] += 1
                    dataD[idx0,:] = np.roll(dataD[idx0,:], -offset)
                    dataD[idx1,:] = np.roll(dataD[idx1,:], -offset)
                    
        vdifOffsets = offsets[:nVDIFInputs]
        drxOffsets = offsets[nVDIFInputs:]
        
        ## Apply the corrections to the original time tags and report on the sub-sample
        ## residuals
        if args.verbose:
            print('TT - Adjusted', tStartB)
        tStartMinSec  = min([sec  for sec,frac in tStartB])
        tStartMinFrac = min([frac for sec,frac in tStartB])
        tStartRel = [(sec-tStartMinSec)+(frac-tStartMinFrac) for sec,frac in tStartB]
        if args.verbose:
            print('TT - Residual', ["%.1f ns" % (r*1e9,) for r in tStartRel])
        for k in range(len(tStartRel)):
            antennas[2*k+0].cable.clock_offset -= tStartRel[k] - oldStartRel[k]
            antennas[2*k+1].cable.clock_offset -= tStartRel[k] - oldStartRel[k]
        oldStartRel = tStartRel
        
        # Setup everything we need to loop through the sub-integrations
        nSub = int(tRead/tSub)
        nSampV = int(srate[ 0]*tSub)
        nSampD = int(srate[-1]*tSub)
        
        #tV = i*tRead + np.arange(dataV.shape[1]-max(vdifOffsets), dtype=np.float64)/srate[ 0]
        if nDRXInputs > 0:
            tD = i*tRead + np.arange(dataD.shape[1]-max(drxOffsets), dtype=np.float64)/srate[-1]
            
        # Loop over sub-integrations
        for j in range(nSub):
            ## Select the data to work with
            tSubInt = tStart[0] + (j+1)*nSampV/srate[0] - nSampV//2/srate[0]
            #tVSub    = tV[j*nSampV:(j+1)*nSampV]
            if nDRXInputs > 0:
                tDSub    = tD[j*nSampD:(j+1)*nSampD]
            dataVSub = dataV[:,j*nSampV:(j+1)*nSampV]
            #if dataVSub.shape[1] != tVSub.size:
            #	dataVSub = dataVSub[:,:tVSub.size]
            #if tVSub.size == 0:
            #	continue
            dataDSub = dataD[:,j*nSampD:(j+1)*nSampD]
            if nDRXInputs > 0:
                if dataDSub.shape[1] != tDSub.size:
                    dataDSub = dataDSub[:,:tDSub.size]
                if tDSub.size == 0:
                    continue
                    
                try:
                    if dataDSubF.shape[1] != dataDSub.shape[1]:
                        del dataDSubF
                    dataDSubF.real[...] = dataDSub['re']
                    dataDSubF.imag[...] = dataDSub['im']
                except NameError:
                    dataDSubF = dataDSub['re'] + 1j*dataDSub['im']
                    dataDSubF = dataDSubF.astype(np.complex64)
                    
            ## Update the observation
            observer.date = astro.unix_to_utcjd(tSubInt) - astro.DJD_OFFSET
            refSrc.compute(observer)
            
            streamV = cupy.cuda.Stream()
            streamD = cupy.cuda.Stream()
            
            with streamV:
                dataVSub = gpu.load_raw_subint(dataVSub, tag='inputV')
            with streamD:
                dataDSub = gpu.load_raw_subint(dataDSub, tag='inputD')
            
            ## Correct for the LWA dipole power pattern
            if nDRXInputs > 0:
<<<<<<< HEAD
                with streamD:
                    dipoleX, dipoleY = jones.get_lwa_antenna_gain(observer, refSrc, freq=cFreqs[-1][vdifPivot-1])
                    dataDSub[0::2,:] /= numpy.sqrt(dipoleX)
                    dataDSub[1::2,:] /= numpy.sqrt(dipoleY)
=======
                dipoleX, dipoleY = jones.get_lwa_antenna_gain(observer, refSrc, freq=cFreqs[-1][vdifPivot-1])
                dataDSubF[0::2,:] /= np.sqrt(dipoleX) * 7
                dataDSubF[1::2,:] /= np.sqrt(dipoleY) * 7
>>>>>>> 0a72e1d5
                
            ## Get the Jones matrices and apply
            ## NOTE: This moves the LWA into the frame of the VLA
            if nVDIFInputs*nDRXInputs > 0:
<<<<<<< HEAD
                with streamD:
                    lwaToSky = jones.get_matrix_lwa(observer, refSrc)
                    skyToVLA = jones.get_matrix_vla(observer, refSrc, inverse=True)
                    dataDSub = jones.apply_matrix(dataDSub, numpy.matrix(skyToVLA)*numpy.matrix(lwaToSky))
=======
                lwaToSky = jones.get_matrix_lwa(observer, refSrc)
                skyToVLA = jones.get_matrix_vla(observer, refSrc, inverse=True)
                dataDSubF = jones.apply_matrix(dataDSubF, np.matrix(skyToVLA)*np.matrix(lwaToSky))
>>>>>>> 0a72e1d5
                
            ## Correlate
            delayPadding = multirate.get_optimal_delay_padding(antennas[:2*nVDIFInputs], antennas[2*nVDIFInputs:],
                                                               LFFT=drxLFFT, sample_rate=srate[-1], 
                                                               central_freq=cFreqs[-1][vdifPivot-1], 
                                                               pol='*', phase_center=refSrc)
            if nVDIFInputs > 0:
<<<<<<< HEAD
                with streamV:
                    freqV, feoV, veoV, deoV = multirate.fengine(dataVSub, antennas[:2*nVDIFInputs], LFFT=vdifLFFT,
                                                                sample_rate=srate[0], central_freq=cFreqs[0][0]-srate[0]/4,
                                                                pol='*', phase_center=refSrc, 
                                                                delayPadding=delayPadding)
                    
            if nDRXInputs > 0:
                with streamD:
                    freqD, feoD, veoD, deoD = multirate.fengine(dataDSub, antennas[2*nVDIFInputs:], LFFT=drxLFFT,
                                                                sample_rate=srate[-1], central_freq=cFreqs[-1][vdifPivot-1], 
                                                                pol='*', phase_center=refSrc, 
                                                                delayPadding=delayPadding)
                    
            ## Rotate the phase in time to deal with frequency offset between the VLA and LWA
            if nDRXInputs*nVDIFInputs > 0:
                with streamD:
                    subChanFreqOffset = (cFreqs[0][0]-cFreqs[-1][vdifPivot-1]) % (freqD[1]-freqD[0])
                    
                    if i == 0 and j == 0:
                        ## FC = frequency correction
                        tv,tu = bestFreqUnits(subChanFreqOffset)
                        print("FC - Applying fringe rotation rate of %.3f %s to the DRX data" % (tv,tu))
                        
                    freqD += subChanFreqOffset
                    gpu.frequency_correct(tDSub, feoD, subChanFreqOffset)
=======
                freqV, feoV, veoV, deoV = multirate.fengine(dataVSub, antennas[:2*nVDIFInputs], LFFT=vdifLFFT,
                                                            sample_rate=srate[0], central_freq=cFreqs[0][0]-srate[0]/4,
                                                            pol='*', phase_center=refSrc, 
                                                            delayPadding=delayPadding)
                if feoV.shape[2] == 0:
                    continue
                    
            if nDRXInputs > 0:
                freqD, feoD, veoD, deoD = multirate.fengine(dataDSubF, antennas[2*nVDIFInputs:], LFFT=drxLFFT,
                                                            sample_rate=srate[-1], central_freq=cFreqs[-1][vdifPivot-1], 
                                                            pol='*', phase_center=refSrc, 
                                                            delayPadding=delayPadding)
                
                if feoD.shape[2] == 0:
                    continue
                    
            ## Rotate the phase in time to deal with frequency offset between the VLA and LWA
            if nDRXInputs*nVDIFInputs > 0:
                subChanFreqOffset = (cFreqs[0][0]-cFreqs[-1][vdifPivot-1]) % (freqD[1]-freqD[0])
                
                if i == 0 and j == 0:
                    ## FC = frequency correction
                    tv,tu = best_freq_units(subChanFreqOffset)
                    print(f"FC - Applying fringe rotation rate of {tv:.3f} {tu} to the DRX data")
                    
                freqD += subChanFreqOffset
                for w in range(feoD.shape[2]):
                    feoD[:,:,w] *= np.exp(-2j*np.pi*subChanFreqOffset*tDSub[w*drxLFFT])
>>>>>>> 0a72e1d5
                    
            streamV.synchronize()
            streamD.synchronize()
            
            ## Sort out what goes where (channels and antennas) if we don't already know
            try:
                if nVDIFInputs > 0:
<<<<<<< HEAD
                    with streamV:
                        freqV = freqV[goodV]
                        feoV = gpu.inplace_freq_roll(feoV, -goodV[0])
                if nDRXInputs > 0:
                    with streamD:
                        freqD = freqD[goodD]
                        feoD = gpu.inplace_freq_roll(feoD, -goodD[0])
                        
=======
                    freqV = freqV[goodV]        # pylint: disable=possibly-used-before-assignment,used-before-assignment
                    feoV = np.roll(feoV, -goodV[0], axis=1)[:,:len(goodV),:]
                if nDRXInputs > 0:
                    freqD = freqD[goodD]        # pylint: disable=possibly-used-before-assignment,used-before-assignment
                    feoD = np.roll(feoD, -goodD[0], axis=1)[:,:len(goodD),:]
                    
>>>>>>> 0a72e1d5
            except NameError:
                ### Frequency overlap
                fMin, fMax = -1e12, 1e12
                if nVDIFInputs > 0:
                    fMin, fMax = max([fMin, freqV.min()]), min([fMax, freqV.max()])
                if nDRXInputs > 0:
                    fMin, fMax = max([fMin, freqD.min()]), min([fMax, freqD.max()])
                    
                ### Channels and antennas (X vs. Y)
                if nVDIFInputs > 0:
                    goodV = np.where( (freqV >= fMin) & (freqV <= fMax) )[0]
                    aXV = [k for (k,a) in enumerate(antennas[:2*nVDIFInputs]) if a.pol == 0]
                    aYV = [k for (k,a) in enumerate(antennas[:2*nVDIFInputs]) if a.pol == 1]
                    swapV = numpy.array([a.pol for a in antennas[0:2*nVDIFInputs:2]], dtype=numpy.uint8)
                if nDRXInputs > 0:
                    goodD = np.where( (freqD >= fMin) & (freqD <= fMax) )[0]
                    aXD = [k for (k,a) in enumerate(antennas[2*nVDIFInputs:]) if a.pol == 0]
                    aYD = [k for (k,a) in enumerate(antennas[2*nVDIFInputs:]) if a.pol == 1]
                    swapD = numpy.array([a.pol for a in antennas[2*nVDIFInputs::2]], dtype=numpy.uint8)
                    
                ### Validate the channel alignent and fix it if needed
                if nVDIFInputs*nDRXInputs != 0:
                    pd = freqV[goodV[0]] - freqD[goodD[0]]
                    # Need to shift?
                    if abs(pd) >= 1.01*abs(subChanFreqOffset):
                        ## Need to shift
                        if pd < 0.0:
                            goodV = goodV[1:]
                        else:
                            goodD = goodD[1:]
                            
                    # Need to trim?
                    if len(goodV) > len(goodD):
                        ## Yes, goodV is too long
                        goodV = goodV[:len(goodD)]
                    elif len(goodD) > len(goodV):
                        ## Yes, goodD is too long
                        goodD = goodD[:len(goodV)]
                    else:
                        ## No, nothing needs to be done
                        pass
                        
                    # Validate
                    fd = freqV[goodV] - freqD[goodD]
                    try:
                        assert(fd.min() >= -1.01*subChanFreqOffset)
                        assert(fd.max() <=  1.01*subChanFreqOffset)
                        
                        ## FS = frequency selection
                        tv,tu = best_freq_units(freqV[1]-freqV[0])
                        print(f"FS - Found {len(goodV)}, {tv:.3f} {tu} overalapping channels")
                        tv,tu = best_freq_units(freqV[goodV[-1]]-freqV[goodV[0]])
                        print(f"FS - Bandwidth is {tv:.3f} {tu}")
                        print(f"FS - Channels span {freqV[goodV[0]]/1e6:.3f} MHz to {freqV[goodV[-1]]/1e6:.3f} MHz")
                            
                    except AssertionError:
                        raise RuntimeError(f"Cannot find a common frequency set between the input data: offsets range between {fd.min():.3f} Hz and {fd.max():.3f} Hz, expected {subChanFreqOffset:.3f} Hz")
                        
                ### Apply
                if nVDIFInputs > 0:
<<<<<<< HEAD
                    with streamV:
                        freqV = freqV[goodV]
                        feoV = gpu.inplace_freq_roll(feoV, -goodV[0])
                if nDRXInputs > 0:
                    with streamD:
                        freqD = freqD[goodD]
                        feoD = gpu.inplace_freq_roll(feoD, -goodD[0])
                        
            streamV.synchronize()
            streamD.synchronize()
            
            stream = cupy.cuda.Stream()
            stream.use()
            
=======
                    freqV = freqV[goodV]
                    feoV = np.roll(feoV, -goodV[0], axis=1)[:,:len(goodV),:]
                if nDRXInputs > 0:
                    freqD = freqD[goodD]
                    feoD = np.roll(feoD, -goodD[0], axis=1)[:,:len(goodD),:]
>>>>>>> 0a72e1d5
            try:
                nchan = freqV.size
                fdt = feoV.dtype
                vdt = veoV.dtype        # pylint: disable=possibly-used-before-assignment,used-before-assignment
            except NameError:
                nchan = freqD.size
                fdt = feoD.dtype
                vdt = veoD.dtype        # pylint: disable=possibly-used-before-assignment,used-before-assignment
            ## Setup the intermediate F-engine products and trim the data
            ### Figure out the minimum number of windows
            nWin = 1000000000
            if nVDIFInputs > 0:
                veoV_cpu = cupy.asnumpy(veoV)
                nWin = min([nWin, feoV.shape[2]])
<<<<<<< HEAD
                nWin = min([nWin, numpy.argmax(numpy.cumsum(veoV_cpu.sum(axis=0)))+1])
=======
                nWin = min([nWin, np.argmax(np.cumsum(veoV.sum(axis=0)))+1])
>>>>>>> 0a72e1d5
            if nDRXInputs > 0:
                veoD_cpu = cupy.asnumpy(veoD)
                nWin = min([nWin, feoD.shape[2]])
<<<<<<< HEAD
                nWin = min([nWin, numpy.argmax(numpy.cumsum(veoD_cpu.sum(axis=0)))+1])
=======
                nWin = min([nWin, np.argmax(np.cumsum(veoD.sum(axis=0)))+1])
>>>>>>> 0a72e1d5
                
            ### Initialize the intermediate arrays
            try:
                assert(feoX.shape[2] == nWin)       # pylint: disable=possibly-used-before-assignment,used-before-assignment
            except (NameError, AssertionError):
<<<<<<< HEAD
                feoX = gpu.get_from_shape((nVDIFInputs+nDRXInputs, nchan, nWin), dtype=fdt, tag='feoX')
                feoY = gpu.get_from_shape((nVDIFInputs+nDRXInputs, nchan, nWin), dtype=fdt, tag='feoY')
                veoX = gpu.get_from_shape((nVDIFInputs+nDRXInputs, nWin), dtype=vdt, tag='veoX')
                veoY = gpu.get_from_shape((nVDIFInputs+nDRXInputs, nWin), dtype=vdt, tag='veoY')
=======
                feoX = np.zeros((nVDIFInputs+nDRXInputs, nchan, nWin), dtype=fdt)
                feoY = np.zeros((nVDIFInputs+nDRXInputs, nchan, nWin), dtype=fdt)
                veoX = np.zeros((nVDIFInputs+nDRXInputs, nWin), dtype=vdt)
                veoY = np.zeros((nVDIFInputs+nDRXInputs, nWin), dtype=vdt)
>>>>>>> 0a72e1d5
                
            ### Trim and sort out the polarizations
            if nVDIFInputs > 0:
                feoX, veoX, feoY, veoY = gpu.pol_fill(feoV, veoV, swapV, 0, feoX, veoX, feoY, veoY)
            if nDRXInputs > 0:
<<<<<<< HEAD
                feoX, veoX, feoY, veoY = gpu.pol_fill(feoD, veoD, swapD, nVDIFInputs, feoX, veoX, feoY, veoY)
=======
                feoD = feoD[:,:,:nWin]
                veoD = veoD[:,:nWin]
                
            ## Sort it all out by polarization
            for k in range(nVDIFInputs):
                feoX[k,:,:] = feoV[aXV[k],:,:]      # pylint: disable=possibly-used-before-assignment,used-before-assignment
                feoY[k,:,:] = feoV[aYV[k],:,:]      # pylint: disable=possibly-used-before-assignment,used-before-assignment
                veoX[k,:] = veoV[aXV[k],:]          # pylint: disable=possibly-used-before-assignment,used-before-assignment
                veoY[k,:] = veoV[aYV[k],:]          # pylint: disable=possibly-used-before-assignment,used-before-assignment
            for k in range(nDRXInputs):
                feoX[k+nVDIFInputs,:,:] = feoD[aXD[k],:,:]      # pylint: disable=possibly-used-before-assignment,used-before-assignment
                feoY[k+nVDIFInputs,:,:] = feoD[aYD[k],:,:]      # pylint: disable=possibly-used-before-assignment,used-before-assignment
                veoX[k+nVDIFInputs,:] = veoD[aXD[k],:]          # pylint: disable=possibly-used-before-assignment,used-before-assignment
                veoY[k+nVDIFInputs,:] = veoD[aYD[k],:]          # pylint: disable=possibly-used-before-assignment,used-before-assignment
>>>>>>> 0a72e1d5
                
            ## Cross multiply
            try:
                sfreqXX = freqV
                sfreqYY = freqV
            except NameError:
                sfreqXX = freqD
                sfreqYY = freqD
            svis = gpu.combined_xengine_full(feoX, veoX, feoY, veoY)
            
            ## Accumulate
            if subIntCount == 0:
                subIntTimes = []
                freqXX = sfreqXX
                freqYY = sfreqYY
                subIntReset = True
            try:
                avis
            except NameError:
                avis = gpu.get_from_shape(svis.shape, dtype=svis.dtype, tag='avis')
            subIntTimes.append( tSubInt )
            avis = gpu.accumulate_vis(avis, svis, scale=1.0/nDump, reset=subIntReset)
            subIntReset = False
            subIntCount += 1
            
            ## Save
            if subIntCount == nDump:
                subIntCount = 0
                fileCount += 1
                
                stream.synchronize()
                vis_cpu = cupy.asnumpy(avis)
                visXX = vis_cpu[0,...]
                visXY = vis_cpu[1,...]
                visYX = vis_cpu[2,...]
                visYY = vis_cpu[3,...]
                
                ### CD = correlator dump
                outfile = f"{outbase}-vis2-{fileCount:05d}.npz"
                np.savez(outfile, config=rawConfig, srate=srate[0]/2.0, freq1=freqXX,       # pylint: disable=possibly-used-before-assignment,used-before-assignment
                            vis1XX=visXX, vis1XY=visXY, vis1YX=visYX, vis1YY=visYY, 
<<<<<<< HEAD
                            tStart=numpy.mean(numpy.array(subIntTimes, dtype=numpy.float64)), tInt=tDump)
                print("CD - %.3f - writing integration %i to disk, timestamp is %.3f s" % (time.time() - wallStart, fileCount, numpy.mean(numpy.array(subIntTimes, dtype=numpy.float64))))
=======
                            tStart=np.mean(np.array(subIntTimes, dtype=np.float64)), tInt=tDump)
                print("CD - writing integration %i to disk, timestamp is %.3f s" % (fileCount, np.mean(np.array(subIntTimes, dtype=np.float64))))
>>>>>>> 0a72e1d5
                if fileCount == 1:
                    print("CD - each integration is %.1f MB on disk" % (os.path.getsize(outfile)/1024.0**2,))
                if (fileCount-1) % 25 == 0:
                    print("CD - average processing time per integration is %.3f s" % ((time.time() - wallStart)/fileCount,))
                    etc = (nInt - fileCount) * (time.time() - wallStart)/fileCount
                    eth = int(etc/60.0) // 60
                    etm = int(etc/60.0) % 60
                    ets = etc % 60
                    print("CD - estimated time to completion is %i:%02i:%04.1f" % (eth, etm, ets))
            del stream
            
        if done:
            break
            
    # Cleanup
    etc = time.time() - wallStart
    eth = int(etc/60.0) // 60
    etm = int(etc/60.0) % 60
    ets = etc % 60
    print("Processing finished after %i:%02i:%04.1f" % (eth, etm, ets))
    print(f"Average time per integration was {etc/fileCount:.3f} s")
    for f in fh:
        f.close()


if __name__ == "__main__":
    parser = argparse.ArgumentParser(
        description='the next generation of correlator for LWA/VLA/eLWA data', 
        formatter_class=argparse.ArgumentDefaultsHelpFormatter,
        )
    parser.add_argument('filename', type=str, 
                        help='configuration file to process')
    parser.add_argument('-q', '--quiet', dest='verbose', action='store_false', default=True, 
                        help='disable verbose time tag information')
    parser.add_argument('-l', '--fft-length', type=int, default=512, 
                        help='set FFT length')
    parser.add_argument('-s', '--skip', type=float, default=0.0, 
                        help='amount of time in seconds to skip into the files')
    parser.add_argument('-u', '--subint-time', type=float, default=0.010, 
                        help='sub-integration time in seconds for the data')
    parser.add_argument('-t', '--dump-time', type=float, default=1.0, 
                        help='correlator dump time in seconds for saving the visibilties')
    parser.add_argument('-d', '--duration', type=float, default=0.0, 
                        help='duration in seconds of the file to correlate; 0 = everything')
    parser.add_argument('-g', '--tag', type=str, 
                        help='tag to use for the output file')
    parser.add_argument('--gpu', type=int,
                        help='enable the experimental GPU X-engine')
    parser.add_argument('-w', '--which', type=int, default=0, 
                        help='for LWA-only observations, which tuning to use for correlation; 0 = auto-select')
    args = parser.parse_args()
    main(args)
    <|MERGE_RESOLUTION|>--- conflicted
+++ resolved
@@ -332,24 +332,16 @@
     
     if args.gpu is not None:
         try:
-<<<<<<< HEAD
             import cupy
             
             import gpu
             gpu.select_gpu(args.gpu)
+            gpu.set_memory_usage_limit(1.5*1024**3)
             jones.apply_matrix = gpu.apply_matrix
             multirate.fengine = gpu.fengine
             multirate.xengine = gpu.xengine
             multirate.xengine_full = gpu.xengine_full
-            print("Loaded GPU support on GPU #%i" % (args.gpu,))
-=======
-            import xcupy
-            xcupy.select_gpu(args.gpu)
-            xcupy.set_memory_usage_limit(1.5*1024**3)
-            multirate.xengine = xcupy.xengine
-            multirate.xengine_full = xcupy.xengine_full
-            print(f"Loaded GPU X-engine support on GPU #{args.gpu} with {xcupy.get_memory_usage_limit()/1024.0**3:.2f} GB of device memory")
->>>>>>> 0a72e1d5
+            print(f"Loaded GPU X-engine support on GPU #{args.gpu} with {gpu.get_memory_usage_limit()/1024.0**3:.2f} GB of device memory")
         except ImportError as e:
             print("ERROR: Cannot load GPU support - %s", str(e))
             sys.exit(1)
@@ -592,30 +584,18 @@
             
             ## Correct for the LWA dipole power pattern
             if nDRXInputs > 0:
-<<<<<<< HEAD
                 with streamD:
                     dipoleX, dipoleY = jones.get_lwa_antenna_gain(observer, refSrc, freq=cFreqs[-1][vdifPivot-1])
-                    dataDSub[0::2,:] /= numpy.sqrt(dipoleX)
-                    dataDSub[1::2,:] /= numpy.sqrt(dipoleY)
-=======
-                dipoleX, dipoleY = jones.get_lwa_antenna_gain(observer, refSrc, freq=cFreqs[-1][vdifPivot-1])
-                dataDSubF[0::2,:] /= np.sqrt(dipoleX) * 7
-                dataDSubF[1::2,:] /= np.sqrt(dipoleY) * 7
->>>>>>> 0a72e1d5
+                    dataDSubF[0::2,:] /= np.sqrt(dipoleX) * 7
+                    dataDSubF[1::2,:] /= np.sqrt(dipoleY) * 7
                 
             ## Get the Jones matrices and apply
             ## NOTE: This moves the LWA into the frame of the VLA
             if nVDIFInputs*nDRXInputs > 0:
-<<<<<<< HEAD
                 with streamD:
                     lwaToSky = jones.get_matrix_lwa(observer, refSrc)
                     skyToVLA = jones.get_matrix_vla(observer, refSrc, inverse=True)
-                    dataDSub = jones.apply_matrix(dataDSub, numpy.matrix(skyToVLA)*numpy.matrix(lwaToSky))
-=======
-                lwaToSky = jones.get_matrix_lwa(observer, refSrc)
-                skyToVLA = jones.get_matrix_vla(observer, refSrc, inverse=True)
-                dataDSubF = jones.apply_matrix(dataDSubF, np.matrix(skyToVLA)*np.matrix(lwaToSky))
->>>>>>> 0a72e1d5
+                    dataDSubF = jones.apply_matrix(dataDSubF, np.matrix(skyToVLA)*np.matrix(lwaToSky))
                 
             ## Correlate
             delayPadding = multirate.get_optimal_delay_padding(antennas[:2*nVDIFInputs], antennas[2*nVDIFInputs:],
@@ -623,20 +603,25 @@
                                                                central_freq=cFreqs[-1][vdifPivot-1], 
                                                                pol='*', phase_center=refSrc)
             if nVDIFInputs > 0:
-<<<<<<< HEAD
                 with streamV:
                     freqV, feoV, veoV, deoV = multirate.fengine(dataVSub, antennas[:2*nVDIFInputs], LFFT=vdifLFFT,
                                                                 sample_rate=srate[0], central_freq=cFreqs[0][0]-srate[0]/4,
                                                                 pol='*', phase_center=refSrc, 
                                                                 delayPadding=delayPadding)
                     
+                    if feoV.shape[2] == 0:
+                        continue
+                        
             if nDRXInputs > 0:
                 with streamD:
-                    freqD, feoD, veoD, deoD = multirate.fengine(dataDSub, antennas[2*nVDIFInputs:], LFFT=drxLFFT,
+                    freqD, feoD, veoD, deoD = multirate.fengine(dataDSubF, antennas[2*nVDIFInputs:], LFFT=drxLFFT,
                                                                 sample_rate=srate[-1], central_freq=cFreqs[-1][vdifPivot-1], 
                                                                 pol='*', phase_center=refSrc, 
                                                                 delayPadding=delayPadding)
                     
+                    if feoD.shape[2] == 0:
+                        continue
+                        
             ## Rotate the phase in time to deal with frequency offset between the VLA and LWA
             if nDRXInputs*nVDIFInputs > 0:
                 with streamD:
@@ -645,40 +630,10 @@
                     if i == 0 and j == 0:
                         ## FC = frequency correction
                         tv,tu = bestFreqUnits(subChanFreqOffset)
-                        print("FC - Applying fringe rotation rate of %.3f %s to the DRX data" % (tv,tu))
+                        print(f"FC - Applying fringe rotation rate of {tv:.3f} {tu} to the DRX data")
                         
                     freqD += subChanFreqOffset
                     gpu.frequency_correct(tDSub, feoD, subChanFreqOffset)
-=======
-                freqV, feoV, veoV, deoV = multirate.fengine(dataVSub, antennas[:2*nVDIFInputs], LFFT=vdifLFFT,
-                                                            sample_rate=srate[0], central_freq=cFreqs[0][0]-srate[0]/4,
-                                                            pol='*', phase_center=refSrc, 
-                                                            delayPadding=delayPadding)
-                if feoV.shape[2] == 0:
-                    continue
-                    
-            if nDRXInputs > 0:
-                freqD, feoD, veoD, deoD = multirate.fengine(dataDSubF, antennas[2*nVDIFInputs:], LFFT=drxLFFT,
-                                                            sample_rate=srate[-1], central_freq=cFreqs[-1][vdifPivot-1], 
-                                                            pol='*', phase_center=refSrc, 
-                                                            delayPadding=delayPadding)
-                
-                if feoD.shape[2] == 0:
-                    continue
-                    
-            ## Rotate the phase in time to deal with frequency offset between the VLA and LWA
-            if nDRXInputs*nVDIFInputs > 0:
-                subChanFreqOffset = (cFreqs[0][0]-cFreqs[-1][vdifPivot-1]) % (freqD[1]-freqD[0])
-                
-                if i == 0 and j == 0:
-                    ## FC = frequency correction
-                    tv,tu = best_freq_units(subChanFreqOffset)
-                    print(f"FC - Applying fringe rotation rate of {tv:.3f} {tu} to the DRX data")
-                    
-                freqD += subChanFreqOffset
-                for w in range(feoD.shape[2]):
-                    feoD[:,:,w] *= np.exp(-2j*np.pi*subChanFreqOffset*tDSub[w*drxLFFT])
->>>>>>> 0a72e1d5
                     
             streamV.synchronize()
             streamD.synchronize()
@@ -686,23 +641,14 @@
             ## Sort out what goes where (channels and antennas) if we don't already know
             try:
                 if nVDIFInputs > 0:
-<<<<<<< HEAD
                     with streamV:
-                        freqV = freqV[goodV]
+                        freqV = freqV[goodV]        # pylint: disable=possibly-used-before-assignment,used-before-assignment
                         feoV = gpu.inplace_freq_roll(feoV, -goodV[0])
                 if nDRXInputs > 0:
                     with streamD:
-                        freqD = freqD[goodD]
+                        freqD = freqD[goodD]        # pylint: disable=possibly-used-before-assignment,used-before-assignment
                         feoD = gpu.inplace_freq_roll(feoD, -goodD[0])
                         
-=======
-                    freqV = freqV[goodV]        # pylint: disable=possibly-used-before-assignment,used-before-assignment
-                    feoV = np.roll(feoV, -goodV[0], axis=1)[:,:len(goodV),:]
-                if nDRXInputs > 0:
-                    freqD = freqD[goodD]        # pylint: disable=possibly-used-before-assignment,used-before-assignment
-                    feoD = np.roll(feoD, -goodD[0], axis=1)[:,:len(goodD),:]
-                    
->>>>>>> 0a72e1d5
             except NameError:
                 ### Frequency overlap
                 fMin, fMax = -1e12, 1e12
@@ -716,12 +662,12 @@
                     goodV = np.where( (freqV >= fMin) & (freqV <= fMax) )[0]
                     aXV = [k for (k,a) in enumerate(antennas[:2*nVDIFInputs]) if a.pol == 0]
                     aYV = [k for (k,a) in enumerate(antennas[:2*nVDIFInputs]) if a.pol == 1]
-                    swapV = numpy.array([a.pol for a in antennas[0:2*nVDIFInputs:2]], dtype=numpy.uint8)
+                    swapV = np.array([a.pol for a in antennas[0:2*nVDIFInputs:2]], dtype=np.uint8)
                 if nDRXInputs > 0:
                     goodD = np.where( (freqD >= fMin) & (freqD <= fMax) )[0]
                     aXD = [k for (k,a) in enumerate(antennas[2*nVDIFInputs:]) if a.pol == 0]
                     aYD = [k for (k,a) in enumerate(antennas[2*nVDIFInputs:]) if a.pol == 1]
-                    swapD = numpy.array([a.pol for a in antennas[2*nVDIFInputs::2]], dtype=numpy.uint8)
+                    swapD = np.array([a.pol for a in antennas[2*nVDIFInputs::2]], dtype=np.uint8)
                     
                 ### Validate the channel alignent and fix it if needed
                 if nVDIFInputs*nDRXInputs != 0:
@@ -763,7 +709,6 @@
                         
                 ### Apply
                 if nVDIFInputs > 0:
-<<<<<<< HEAD
                     with streamV:
                         freqV = freqV[goodV]
                         feoV = gpu.inplace_freq_roll(feoV, -goodV[0])
@@ -778,13 +723,6 @@
             stream = cupy.cuda.Stream()
             stream.use()
             
-=======
-                    freqV = freqV[goodV]
-                    feoV = np.roll(feoV, -goodV[0], axis=1)[:,:len(goodV),:]
-                if nDRXInputs > 0:
-                    freqD = freqD[goodD]
-                    feoD = np.roll(feoD, -goodD[0], axis=1)[:,:len(goodD),:]
->>>>>>> 0a72e1d5
             try:
                 nchan = freqV.size
                 fdt = feoV.dtype
@@ -799,58 +737,26 @@
             if nVDIFInputs > 0:
                 veoV_cpu = cupy.asnumpy(veoV)
                 nWin = min([nWin, feoV.shape[2]])
-<<<<<<< HEAD
-                nWin = min([nWin, numpy.argmax(numpy.cumsum(veoV_cpu.sum(axis=0)))+1])
-=======
-                nWin = min([nWin, np.argmax(np.cumsum(veoV.sum(axis=0)))+1])
->>>>>>> 0a72e1d5
+                nWin = min([nWin, np.argmax(np.cumsum(veoV_cpu.sum(axis=0)))+1])
             if nDRXInputs > 0:
                 veoD_cpu = cupy.asnumpy(veoD)
                 nWin = min([nWin, feoD.shape[2]])
-<<<<<<< HEAD
-                nWin = min([nWin, numpy.argmax(numpy.cumsum(veoD_cpu.sum(axis=0)))+1])
-=======
-                nWin = min([nWin, np.argmax(np.cumsum(veoD.sum(axis=0)))+1])
->>>>>>> 0a72e1d5
+                nWin = min([nWin, np.argmax(np.cumsum(veoD_cpu.sum(axis=0)))+1])
                 
             ### Initialize the intermediate arrays
             try:
                 assert(feoX.shape[2] == nWin)       # pylint: disable=possibly-used-before-assignment,used-before-assignment
             except (NameError, AssertionError):
-<<<<<<< HEAD
                 feoX = gpu.get_from_shape((nVDIFInputs+nDRXInputs, nchan, nWin), dtype=fdt, tag='feoX')
                 feoY = gpu.get_from_shape((nVDIFInputs+nDRXInputs, nchan, nWin), dtype=fdt, tag='feoY')
                 veoX = gpu.get_from_shape((nVDIFInputs+nDRXInputs, nWin), dtype=vdt, tag='veoX')
                 veoY = gpu.get_from_shape((nVDIFInputs+nDRXInputs, nWin), dtype=vdt, tag='veoY')
-=======
-                feoX = np.zeros((nVDIFInputs+nDRXInputs, nchan, nWin), dtype=fdt)
-                feoY = np.zeros((nVDIFInputs+nDRXInputs, nchan, nWin), dtype=fdt)
-                veoX = np.zeros((nVDIFInputs+nDRXInputs, nWin), dtype=vdt)
-                veoY = np.zeros((nVDIFInputs+nDRXInputs, nWin), dtype=vdt)
->>>>>>> 0a72e1d5
                 
             ### Trim and sort out the polarizations
             if nVDIFInputs > 0:
                 feoX, veoX, feoY, veoY = gpu.pol_fill(feoV, veoV, swapV, 0, feoX, veoX, feoY, veoY)
             if nDRXInputs > 0:
-<<<<<<< HEAD
-                feoX, veoX, feoY, veoY = gpu.pol_fill(feoD, veoD, swapD, nVDIFInputs, feoX, veoX, feoY, veoY)
-=======
-                feoD = feoD[:,:,:nWin]
-                veoD = veoD[:,:nWin]
-                
-            ## Sort it all out by polarization
-            for k in range(nVDIFInputs):
-                feoX[k,:,:] = feoV[aXV[k],:,:]      # pylint: disable=possibly-used-before-assignment,used-before-assignment
-                feoY[k,:,:] = feoV[aYV[k],:,:]      # pylint: disable=possibly-used-before-assignment,used-before-assignment
-                veoX[k,:] = veoV[aXV[k],:]          # pylint: disable=possibly-used-before-assignment,used-before-assignment
-                veoY[k,:] = veoV[aYV[k],:]          # pylint: disable=possibly-used-before-assignment,used-before-assignment
-            for k in range(nDRXInputs):
-                feoX[k+nVDIFInputs,:,:] = feoD[aXD[k],:,:]      # pylint: disable=possibly-used-before-assignment,used-before-assignment
-                feoY[k+nVDIFInputs,:,:] = feoD[aYD[k],:,:]      # pylint: disable=possibly-used-before-assignment,used-before-assignment
-                veoX[k+nVDIFInputs,:] = veoD[aXD[k],:]          # pylint: disable=possibly-used-before-assignment,used-before-assignment
-                veoY[k+nVDIFInputs,:] = veoD[aYD[k],:]          # pylint: disable=possibly-used-before-assignment,used-before-assignment
->>>>>>> 0a72e1d5
+                feoX, veoX, feoY, veoY = gpu.pol_fill(feoD, veoD, swapD, nVDIFInputs, feoX, veoX, feoY, veoY)       # pylint: disable=possibly-used-before-assignment,used-before-assignment
                 
             ## Cross multiply
             try:
@@ -892,13 +798,8 @@
                 outfile = f"{outbase}-vis2-{fileCount:05d}.npz"
                 np.savez(outfile, config=rawConfig, srate=srate[0]/2.0, freq1=freqXX,       # pylint: disable=possibly-used-before-assignment,used-before-assignment
                             vis1XX=visXX, vis1XY=visXY, vis1YX=visYX, vis1YY=visYY, 
-<<<<<<< HEAD
-                            tStart=numpy.mean(numpy.array(subIntTimes, dtype=numpy.float64)), tInt=tDump)
-                print("CD - %.3f - writing integration %i to disk, timestamp is %.3f s" % (time.time() - wallStart, fileCount, numpy.mean(numpy.array(subIntTimes, dtype=numpy.float64))))
-=======
                             tStart=np.mean(np.array(subIntTimes, dtype=np.float64)), tInt=tDump)
-                print("CD - writing integration %i to disk, timestamp is %.3f s" % (fileCount, np.mean(np.array(subIntTimes, dtype=np.float64))))
->>>>>>> 0a72e1d5
+                print("CD - %.3f - writing integration %i to disk, timestamp is %.3f s" % (time.time() - wallStart, fileCount, np.mean(np.array(subIntTimes, dtype=np.float64))))
                 if fileCount == 1:
                     print("CD - each integration is %.1f MB on disk" % (os.path.getsize(outfile)/1024.0**2,))
                 if (fileCount-1) % 25 == 0:
@@ -950,5 +851,4 @@
     parser.add_argument('-w', '--which', type=int, default=0, 
                         help='for LWA-only observations, which tuning to use for correlation; 0 = auto-select')
     args = parser.parse_args()
-    main(args)
-    +    main(args)