#!/usr/bin/env python3

"""
Correlator for LWA and/or VLA data.
"""

import os
import re
import sys
import math
import time
import ephem
import numpy
import getpass
import argparse
from datetime import datetime

from astropy.constants import c as vLight
vLight = vLight.to('m/s').value

from lsl import astro
from lsl.common import stations, metabundle
from lsl.statistics import robust
from lsl.correlator import uvutils
from lsl.correlator import fx as fxc
from lsl.writer import fitsidi
from lsl.correlator.uvutils import compute_uvw

from lsl.reader import drx, vdif, errors
from lsl.reader.buffer import DRXFrameBuffer, VDIFFrameBuffer

import jones
import multirate
from utils import *


def bestFreqUnits(freq):
    """Given a numpy array of frequencies in Hz, return a new array with the
    frequencies in the best units possible (kHz, MHz, etc.)."""
    
    # Figure out how large the data are
    try:
        scale = int(math.log10(max(freq)))
    except TypeError:
        scale = int(math.log10(freq))
    if scale >= 9:
        divis = 1e9
        units = 'GHz'
    elif scale >= 6:
        divis = 1e6
        units = 'MHz'
    elif scale >= 3:
        divis = 1e3
        units = 'kHz'
    elif scale >= 0:
        divis = 1
        units = 'Hz'
    elif scale >= -3:
        divis = 1e-3
        units = 'mHz'
    else:
        divis = 1e-6
        units = 'uHz'
        
    # Convert the frequency
    newFreq = freq / divis
    
    # Return units and freq
    return (newFreq, units)


def main(args):
    # Build up the station
    site = stations.lwa1
    ## Updated 2018/3/8 with solutions from the 2018 Feb 28 eLWA
    ## run.  See createConfigFile.py for details.
    site.lat = 34.068956328 * numpy.pi/180
    site.long = -107.628103026 * numpy.pi/180
    site.elev = 2132.96837346
    observer = site.get_observer()
    
    # Parse the correlator configuration
    config, refSrc, filenames, metanames, foffsets, readers, antennas = read_correlator_configuration(args.filename)
    try:
        args.fft_length = config['channels']
        args.dump_time = config['inttime']
        print("NOTE: Set FFT length to %i and dump time to %.3f s per user defined configuration" % (args.fft_length, args.dump_time))
    except (TypeError, KeyError):
        pass
    if args.duration == 0.0:
        args.duration = refSrc.duration
    args.duration = min([args.duration, refSrc.duration])
    
    # Length of the FFT
    LFFT = args.fft_length
    
    # Get the raw configuration
    fh = open(args.filename, 'r')
    rawConfig = fh.readlines()
    fh.close()
    
    # Antenna report
    print("Antennas:")
    for ant in antennas:
        print("  Antenna %i: Stand %i, Pol. %i (%.3f us offset)" % (ant.id, ant.stand.id, ant.pol, ant.cable.clock_offset*1e6))
        
    # Open and align the files
    fh = []
    nFramesFile = []
    srate = []
    beams = []
    tunepols = []
    beampols = []
    tStart = []
    cFreqs = []
    bitDepths = []
    buffers = []
    grossOffsets = []
    for i,(filename,metaname,foffset) in enumerate(zip(filenames, metanames, foffsets)):
        fh.append( open(filename, "rb") )
        
        go = numpy.int32(antennas[2*i].cable.clock_offset)
        antennas[2*i+0].cable.clock_offset -= go
        antennas[2*i+1].cable.clock_offset -= go
        grossOffsets.append( go )
        if go != 0:
            print("Correcting time tags for gross offset of %i s" % grossOffsets[i])
            print("  Antenna clock offsets are now at %.3f us, %.3f us" % (antennas[2*i+0].cable.clock_offset*1e6, antennas[2*i+1].cable.clock_offset*1e6))
        
        if readers[i] is vdif:
            header = vdif.read_guppi_header(fh[i])
            readers[i].FRAME_SIZE = readers[i].get_frame_size(fh[i])
            
        nFramesFile.append( os.path.getsize(filename) // readers[i].FRAME_SIZE )
        if readers[i] is vdif:
            junkFrame = readers[i].read_frame(fh[i], central_freq=header['OBSFREQ'], sample_rate=header['OBSBW']*2.0)
            readers[i].DATA_LENGTH = junkFrame.payload.data.size
            beam, pol = junkFrame.id
        elif readers[i] is drx:
            junkFrame = readers[i].read_frame(fh[i])
            while junkFrame.header.decimation == 0:
                junkFrame = readers[i].read_frame(fh[i])
            readers[i].DATA_LENGTH = junkFrame.payload.data.size
            beam, tune, pol = junkFrame.id
        fh[i].seek(-readers[i].FRAME_SIZE, 1)
        
        beams.append( beam )
        srate.append( junkFrame.sample_rate )
        
        if readers[i] is vdif:
            tunepols.append( readers[i].get_thread_count(fh[i]) )
            beampols.append( tunepols[i] )
        elif readers[i] is drx:
            beampols.append( max(readers[i].get_frames_per_obs(fh[i])) )
            
        skip = args.skip + foffset
        if skip != 0:
            print("Skipping forward %.3f s" % skip)
            print("-> %.6f (%s)" % (junkFrame.time, junkFrame.time.datetime))
            
            offset = int(skip*srate[i] / readers[i].DATA_LENGTH)
            fh[i].seek(beampols[i]*readers[i].FRAME_SIZE*offset, 1)
            if readers[i] is vdif:
                junkFrame = readers[i].read_frame(fh[i], central_freq=header['OBSFREQ'], sample_rate=header['OBSBW']*2.0)
            else:
                junkFrame = readers[i].read_frame(fh[i])
            fh[i].seek(-readers[i].FRAME_SIZE, 1)
            
            print("-> %.6f (%s)" % (junkFrame.time, junkFrame.time.datetime))
            
        tStart.append( junkFrame.time + grossOffsets[i] )
        
        # Get the frequencies
        cFreq1 = 0.0
        cFreq2 = 0.0
        for j in range(64):
            if readers[i] is vdif:
                junkFrame = readers[i].read_frame(fh[i], central_freq=header['OBSFREQ'], sample_rate=header['OBSBW']*2.0)
                s,p = junkFrame.id
                if p == 0:
                    cFreq1 = junkFrame.central_freq
                else:
                    pass
            elif readers[i] is drx:
                junkFrame = readers[i].read_frame(fh[i])
                b,t,p = junkFrame.id
                if p == 0:
                    if t == 1:
                        cFreq1 = junkFrame.central_freq
                    else:
                        cFreq2 = junkFrame.central_freq
                else:
                    pass
        fh[i].seek(-64*readers[i].FRAME_SIZE, 1)
        cFreqs.append( [cFreq1,cFreq2] )
        try:
            bitDepths.append( junkFrame.header.bits_per_sample )
        except AttributeError:
            bitDepths.append( 8 )
            
        # Setup the frame buffers
        if readers[i] is vdif:
            buffers.append( VDIFFrameBuffer(threads=[0,1]) )
        elif readers[i] is drx:
            buffers.append( DRXFrameBuffer(beams=[beam,], tunes=[1,2], pols=[0,1], nsegments=16) )
    for i in range(len(filenames)):
        # Align the files as close as possible by the time tags
        if readers[i] is vdif:
            timetags = []
            for k in range(16):
                junkFrame = readers[i].read_frame(fh[i])
                timetags.append(junkFrame.header.frame_in_second)
            fh[i].seek(-16*readers[i].FRAME_SIZE, 1)
            
            j = 0
            while (timetags[j+0] != timetags[j+1]):
                j += 1
                fh[i].seek(readers[i].FRAME_SIZE, 1)
            
            nFramesFile[i] -= j
            
        elif readers[i] is drx:
            pass
            
        # Align the files as close as possible by the time tags
        if readers[i] is vdif:
            junkFrame = readers[i].read_frame(fh[i], central_freq=header['OBSFREQ'], sample_rate=header['OBSBW']*2.0)
        else:
            junkFrame = readers[i].read_frame(fh[i])
        fh[i].seek(-readers[i].FRAME_SIZE, 1)
            
        j = 0
        while junkFrame.time + grossOffsets[i] < max(tStart):
            if readers[i] is vdif:
                for k in range(beampols[i]):
                    try:
                        junkFrame = readers[i].read_frame(fh[i], central_freq=header['OBSFREQ'], sample_rate=header['OBSBW']*2.0)
                    except errors.SyncError:
                        print("Error - VDIF @ %i" % (i,))
                        fh[i].seek(readers[i].FRAME_SIZE, 1)
                        continue
            else:
                for k in range(beampols[i]):
                    junkFrame = readers[i].read_frame(fh[i])
            j += beampols[i]
            
        jTime = j*readers[i].DATA_LENGTH/srate[i]/beampols[i]
        print("Shifted beam %i data by %i frames (%.4f s)" % (beams[i], j, jTime))
        
    # Set integration time
    tRead = 1.0
    nFrames = int(round(tRead*srate[-1]/readers[-1].DATA_LENGTH))
    tRead = nFrames*readers[-1].DATA_LENGTH/srate[-1]
    
    nFramesV = tRead*srate[0]/readers[0].DATA_LENGTH
    nFramesD = nFrames
    while nFramesV != int(nFramesV):
        nFrames += 1
        tRead = nFrames*readers[-1].DATA_LENGTH/srate[-1]
        
        nFramesV = tRead*srate[0]/readers[0].DATA_LENGTH
        nFramesD = nFrames
    nFramesV = int(nFramesV)
    
    # Read in some data
    tFileV = nFramesFile[ 0] / beampols[ 0] * readers[ 0].DATA_LENGTH / srate[ 0]
    tFileD = nFramesFile[-1] / beampols[-1] * readers[-1].DATA_LENGTH / srate[-1]
    tFile = min([tFileV, tFileD])
    if args.duration > 0.0:
        duration = args.duration
        duration = tRead * int(round(duration / tRead))
        tFile = duration
        
    # Date
    beginMJDs = []
    beginDates = []
    for i in range(len(filenames)):
        if readers[i] is vdif:
            junkFrame = readers[i].read_frame(fh[i], central_freq=header['OBSFREQ'], sample_rate=header['OBSBW']*2.0)
        else:
            junkFrame = readers[i].read_frame(fh[i])
        fh[i].seek(-readers[i].FRAME_SIZE, 1)
        
        beginMJDs.append( junkFrame.time.mjd )
        beginDates.append( junkFrame.time.datetime )
        
    # Set the output base filename
    if args.tag is None:
        outbase = os.path.basename(filenames[0])
        outbase = os.path.splitext(outbase)[0][:8]
    else:
        outbase = args.tag
        
    # Report
    for i in range(len(filenames)):
        print("Filename: %s" % os.path.basename(filenames[i]))
        print("  Type/Reader: %s" % readers[i].__name__)
        print("  Date of First Frame: %s" % beginDates[i])
        print("  Sample Rate: %i Hz" % srate[i])
        print("  Tuning 1: %.3f Hz" % cFreqs[i][0])
        print("  Tuning 2: %.3f Hz" % cFreqs[i][1])
        print("  Bit Depth: %i" % bitDepths[i])
    print("  ===")
    print("  Phase Center:")
    print("    Name: %s" % refSrc.name)
    print("    RA: %s" % refSrc._ra)
    print("    Dec: %s" % refSrc._dec)
    print("  ===")
    print("  Data Read Time: %.3f s" % tRead)
    print("  Data Reads in File: %i" % int(tFile/tRead))
    print(" ")
    
    nVDIFInputs = sum([1 for reader in readers if reader is vdif])
    nDRXInputs = sum([1 for reader in readers if reader is drx])
    print("Processing %i VDIF and %i DRX input streams" % (nVDIFInputs, nDRXInputs))
    print(" ")
    
    nFramesV = int(round(tRead*srate[0]/readers[0].DATA_LENGTH))
    framesPerSecondV = int(srate[0] / readers[0].DATA_LENGTH)
    nFramesB = nFrames
    framesPerSecondB = srate[-1] / readers[-1].DATA_LENGTH
    if nVDIFInputs:
        print("VDIF Frames/s: %.6f" % framesPerSecondV)
        print("VDIF Frames/Integration: %i" % nFramesV)
    if nDRXInputs:
        print("DRX Frames/s: %.6f" % framesPerSecondB)
        print("DRX Frames/Integration: %i" % nFramesB)
    if nVDIFInputs*nDRXInputs:
        print("Sample Count Ratio: %.6f" % (1.0*(nFramesV*readers[0].DATA_LENGTH)/(nFramesB*4096),))
        print("Sample Rate Ratio: %.6f" % (srate[0]/srate[-1],))
    print(" ")
    
    vdifLFFT = LFFT * (2 if nVDIFInputs else 1)	# Fix to deal with LWA-only correlations
    drxLFFT = vdifLFFT * srate[-1] / srate[0]
    while drxLFFT != int(drxLFFT):
        vdifLFFT += 1
        drxLFFT = vdifLFFT * srate[-1] / srate[0]
    vdifLFFT = vdifLFFT // (2 if nVDIFInputs else 1)	# Fix to deal with LWA-only correlations
    drxLFFT = int(drxLFFT)
    if nVDIFInputs:
        print("VDIF Transform Size: %i" % vdifLFFT)
    if nDRXInputs:
        print("DRX Transform Size: %i" % drxLFFT)
    print(" ")
    
    vdifPivot = 1
    if abs(cFreqs[0][0] - cFreqs[-1][1]) < abs(cFreqs[0][0] - cFreqs[-1][0]):
        vdifPivot = 2
    if nVDIFInputs == 0 and args.which != 0:
        vdifPivot = args.which
    if nVDIFInputs*nDRXInputs:
        print("VDIF appears to correspond to tuning #%i in DRX" % vdifPivot)
    elif nDRXInputs:
        print("Correlating DRX tuning #%i" % vdifPivot)
    print(" ")
    
    nChunks = int(tFile/tRead)
    tSub = args.subint_time
    tSub = tRead / int(round(tRead/tSub))
    tDump = args.dump_time
    tDump = tSub * int(round(tDump/tSub))
    nDump = int(tDump / tSub)
    tDump = nDump * tSub
    nInt = int((nChunks*tRead) / tDump)
    print("Sub-integration time is: %.3f s" % tSub)
    print("Integration (dump) time is: %.3f s" % tDump)
    print(" ")
    
    if args.gpu is not None:
        try:
<<<<<<< HEAD
            import cupy
            
            import gpu
            gpu.select_gpu(args.gpu)
            jones.apply_matrix = gpu.apply_matrix
            multirate.fengine = gpu.fengine
            multirate.xengine = gpu.xengine
            multirate.xengine_full = gpu.xengine_full
            print("Loaded GPU support on GPU #%i" % (args.gpu,))
=======
            import xcupy
            xcupy.select_gpu(args.gpu)
            xcupy.set_memory_usage_limit(1.5*1024**3)
            multirate.xengine = xcupy.xengine
            multirate.xengine_full = xcupy.xengine_full
            print("Loaded GPU X-engine support on GPU #%i with %.2f GB of device memory" % (args.gpu, xcupy.get_memory_usage_limit()/1024.0**3))
>>>>>>> 00ad7189
        except ImportError as e:
            print("ERROR: Cannot load GPU support - %s", str(e))
            sys.exit(1)
            
    subIntTimes = []
    subIntCount = 0
    subIntReset = True
    fileCount   = 0
    wallStart = time.time()
    done = False
    oldStartRel = [0 for i in range(nVDIFInputs+nDRXInputs)]
    username = getpass.getuser()
    for i in range(nChunks):
        wallTime = time.time()
        
        tStart = []
        tStartB = []
        
        vdifRef = [0 for j in range(nVDIFInputs*2)]
        drxRef  = [0 for j in range(nDRXInputs*2) ]
        
        # Read in the data
        with InterProcessLock('/dev/shm/sc-reader-%s' % username) as lock:
            try:
                dataV *= 0.0
                dataD *= 0.0
            except NameError:
                dataV = numpy.zeros((len(vdifRef), readers[ 0].DATA_LENGTH*nFramesV), dtype=numpy.float32)
                dataD = numpy.zeros((len(drxRef),  readers[-1].DATA_LENGTH*nFramesD), dtype=numpy.complex64)
            for j,f in enumerate(fh):
                if readers[j] is vdif:
                    ## VDIF
                    k = 0
                    while k < beampols[j]*nFramesV:
                        try:
                            cFrame = readers[j].read_frame(f, central_freq=header['OBSFREQ'], sample_rate=header['OBSBW']*2.0)
                            buffers[j].append( cFrame )
                        except errors.SyncError:
                            print("Error - VDIF @ %i, %i" % (i, j))
                            f.seek(readers[j].FRAME_SIZE, 1)
                            continue
                        except errors.EOFError:
                            done = True
                            break
                            
                        frames = buffers[j].get()
                        if frames is None:
                            continue
                            
                        for cFrame in frames:
                            std,pol = cFrame.id
                            sid = 2*j + pol
                            
                            if k == 0:
                                tStart.append( cFrame.time )
                                tStart[-1] = tStart[-1] + grossOffsets[j]
                                tStartB.append( get_better_time(cFrame) )
                                tStartB[-1][0] = tStart[-1][0] + grossOffsets[j]
                                
                                for p in (0,1):
                                    psid = 2*j + p
                                    vdifRef[psid] = cFrame.header.seconds_from_epoch*framesPerSecondV + cFrame.header.frame_in_second
                                    
                            count = cFrame.header.seconds_from_epoch*framesPerSecondV + cFrame.header.frame_in_second
                            count -= vdifRef[sid]
                            dataV[sid, count*readers[j].DATA_LENGTH:(count+1)*readers[j].DATA_LENGTH] = cFrame.payload.data
                            k += 1
                                                       
                elif readers[j] is drx:
                    ## DRX
                    k = 0
                    while k < beampols[j]*nFramesD:
                        try:
                            cFrame = readers[j].read_frame(f)
                            buffers[j].append( cFrame )
                        except errors.SyncError:
                            print("Error - DRX @ %i, %i" % (i, j))
                            continue
                        except errors.EOFError:
                            done = True
                            break
                            
                        frames = buffers[j].get()
                        if frames is None:
                            continue
                            
                        for cFrame in frames:
                            beam,tune,pol = cFrame.id
                            if tune != vdifPivot:
                                continue
                            bid = 2*(j-nVDIFInputs) + pol
                            
                            if k == 0:
                                tStart.append( cFrame.time )
                                tStart[-1] = tStart[-1] + grossOffsets[j]
                                tStartB.append( get_better_time(cFrame) )
                                tStartB[-1][0] = tStart[-1][0] + grossOffsets[j]
                                
                                for p in (0,1):
                                    pbid = 2*(j-nVDIFInputs) + p
                                    drxRef[pbid] = cFrame.payload.timetag
                                    
                            count = cFrame.payload.timetag
                            count -= drxRef[bid]
                            count //= (4096*int(196e6/srate[-1]))
                            ### Fix from some LWA-SV files that seem to cause the current LSL
                            ### ring buffer problems
                            if count < 0:
                                continue
                            try:
                                dataD[bid, count*readers[j].DATA_LENGTH:(count+1)*readers[j].DATA_LENGTH] = cFrame.payload.data
                                k += beampols[j]//2
                            except ValueError:
                                k = beampols[j]*nFramesD
                                break
                                
        print('RR - Read finished in %.3f s for %.3fs of data' % (time.time()-wallTime, tRead))
        
        # Figure out which DRX tuning corresponds to the VDIF data
        if nDRXInputs > 0:
            dataD /= 7.0
            
        # Time tag alignment (sample based)
        ## Initial time tags for each stream and the relative start time for each stream
        if args.verbose:
            ### TT = time tag
            print('TT - Start', tStartB)
        tStartMin = min([sec for sec,frac in tStartB])
        tStartRel = [(sec-tStartMin)+frac for sec,frac in tStartB]
        
        ## Sample offsets between the streams
        offsets = []
        for j in range(nVDIFInputs+nDRXInputs):
            offsets.append( int( round(nsround(max(tStartRel) - tStartRel[j])*srate[j]) ) )
        if args.verbose:
            print('TT - Offsets', offsets)
            
        ## Roll the data to apply the sample offsets and then trim the ends to get rid 
        ## of the rolled part
        for j,offset in enumerate(offsets):
            if j < nVDIFInputs:
                if offset != 0:
                    idx0 = 2*j + 0
                    idx1 = 2*j + 1
                    tStart[j] += offset/(srate[j])
                    tStartB[j][1] += offset/(srate[j])
                    dataV[idx0,:] = numpy.roll(dataV[idx0,:], -offset)
                    dataV[idx1,:] = numpy.roll(dataV[idx1,:], -offset)
                    
            else:
                if offset != 0:
                    idx0 = 2*(j - nVDIFInputs) + 0
                    idx1 = 2*(j - nVDIFInputs) + 1
                    tStart[j] += offset/(srate[j])
                    tStartB[j][1] += offset/(srate[j])
                    dataD[idx0,:] = numpy.roll(dataD[idx0,:], -offset)
                    dataD[idx1,:] = numpy.roll(dataD[idx1,:], -offset)
                    
        vdifOffsets = offsets[:nVDIFInputs]
        drxOffsets = offsets[nVDIFInputs:]
        
        ## Apply the corrections to the original time tags and report on the sub-sample
        ## residuals
        if args.verbose:
            print('TT - Adjusted', tStartB)
        tStartMinSec  = min([sec  for sec,frac in tStartB])
        tStartMinFrac = min([frac for sec,frac in tStartB])
        tStartRel = [(sec-tStartMinSec)+(frac-tStartMinFrac) for sec,frac in tStartB]
        if args.verbose:
            print('TT - Residual', ["%.1f ns" % (r*1e9,) for r in tStartRel])
        for k in range(len(tStartRel)):
            antennas[2*k+0].cable.clock_offset -= tStartRel[k] - oldStartRel[k]
            antennas[2*k+1].cable.clock_offset -= tStartRel[k] - oldStartRel[k]
        oldStartRel = tStartRel
        
        # Setup everything we need to loop through the sub-integrations
        nSub = int(tRead/tSub)
        nSampV = int(srate[ 0]*tSub)
        nSampD = int(srate[-1]*tSub)
        
        #tV = i*tRead + numpy.arange(dataV.shape[1]-max(vdifOffsets), dtype=numpy.float64)/srate[ 0]
        if nDRXInputs > 0:
            tD = i*tRead + numpy.arange(dataD.shape[1]-max(drxOffsets), dtype=numpy.float64)/srate[-1]
            
        # Loop over sub-integrations
        for j in range(nSub):
            ## Select the data to work with
            tSubInt = tStart[0] + (j+1)*nSampV/srate[0] - nSampV//2/srate[0]
            #tVSub    = tV[j*nSampV:(j+1)*nSampV]
            if nDRXInputs > 0:
                tDSub    = tD[j*nSampD:(j+1)*nSampD]
            dataVSub = dataV[:,j*nSampV:(j+1)*nSampV]
            #if dataVSub.shape[1] != tVSub.size:
            #	dataVSub = dataVSub[:,:tVSub.size]
            #if tVSub.size == 0:
            #	continue
            dataDSub = dataD[:,j*nSampD:(j+1)*nSampD]
            if nDRXInputs > 0:
                if dataDSub.shape[1] != tDSub.size:
                    dataDSub = dataDSub[:,:tDSub.size]
                if tDSub.size == 0:
                    continue
                    
            ## Update the observation
            observer.date = astro.unix_to_utcjd(tSubInt) - astro.DJD_OFFSET
            refSrc.compute(observer)
            
            streamV = cupy.cuda.Stream()
            streamD = cupy.cuda.Stream()
            
            with streamV:
                dataVSub = gpu.load_raw_subint(dataVSub, tag='inputV')
            with streamD:
                dataDSub = gpu.load_raw_subint(dataDSub, tag='inputD')
            
            ## Correct for the LWA dipole power pattern
            if nDRXInputs > 0:
                with streamD:
                    dipoleX, dipoleY = jones.get_lwa_antenna_gain(observer, refSrc, freq=cFreqs[-1][vdifPivot-1])
                    dataDSub[0::2,:] /= numpy.sqrt(dipoleX)
                    dataDSub[1::2,:] /= numpy.sqrt(dipoleY)
                
            ## Get the Jones matrices and apply
            ## NOTE: This moves the LWA into the frame of the VLA
            if nVDIFInputs*nDRXInputs > 0:
                with streamD:
                    lwaToSky = jones.get_matrix_lwa(observer, refSrc)
                    skyToVLA = jones.get_matrix_vla(observer, refSrc, inverse=True)
                    dataDSub = jones.apply_matrix(dataDSub, numpy.matrix(skyToVLA)*numpy.matrix(lwaToSky))
                
            ## Correlate
            delayPadding = multirate.get_optimal_delay_padding(antennas[:2*nVDIFInputs], antennas[2*nVDIFInputs:],
                                                               LFFT=drxLFFT, sample_rate=srate[-1], 
                                                               central_freq=cFreqs[-1][vdifPivot-1], 
                                                               pol='*', phase_center=refSrc)
            if nVDIFInputs > 0:
                with streamV:
                    freqV, feoV, veoV, deoV = multirate.fengine(dataVSub, antennas[:2*nVDIFInputs], LFFT=vdifLFFT,
                                                                sample_rate=srate[0], central_freq=cFreqs[0][0]-srate[0]/4,
                                                                pol='*', phase_center=refSrc, 
                                                                delayPadding=delayPadding)
                    
            if nDRXInputs > 0:
                with streamD:
                    freqD, feoD, veoD, deoD = multirate.fengine(dataDSub, antennas[2*nVDIFInputs:], LFFT=drxLFFT,
                                                                sample_rate=srate[-1], central_freq=cFreqs[-1][vdifPivot-1], 
                                                                pol='*', phase_center=refSrc, 
                                                                delayPadding=delayPadding)
                    
            ## Rotate the phase in time to deal with frequency offset between the VLA and LWA
            if nDRXInputs*nVDIFInputs > 0:
                with streamD:
                    subChanFreqOffset = (cFreqs[0][0]-cFreqs[-1][vdifPivot-1]) % (freqD[1]-freqD[0])
                    
<<<<<<< HEAD
                    if i == 0 and j == 0:
                        ## FC = frequency correction
                        tv,tu = bestFreqUnits(subChanFreqOffset)
                        print("FC - Applying fringe rotation rate of %.3f %s to the DRX data" % (tv,tu))
                        
                    freqD += subChanFreqOffset
                    gpu.frequency_correct(tDSub, feoD, subChanFreqOffset)
=======
                freqD += subChanFreqOffset
                for w in range(feoD.shape[2]):
                    feoD[:,:,w] *= numpy.exp(-2j*numpy.pi*subChanFreqOffset*tDSub[w*drxLFFT])
>>>>>>> 00ad7189
                    
            streamV.synchronize()
            streamD.synchronize()
            
            ## Sort out what goes where (channels and antennas) if we don't already know
            try:
                if nVDIFInputs > 0:
                    with streamV:
                        freqV = freqV[goodV]
                        feoV = gpu.inplace_freq_roll(feoV, -goodV[0])
                if nDRXInputs > 0:
                    with streamD:
                        freqD = freqD[goodD]
                        feoD = gpu.inplace_freq_roll(feoD, -goodD[0])
                        
            except NameError:
                ### Frequency overlap
                fMin, fMax = -1e12, 1e12
                if nVDIFInputs > 0:
                    fMin, fMax = max([fMin, freqV.min()]), min([fMax, freqV.max()])
                if nDRXInputs > 0:
                    fMin, fMax = max([fMin, freqD.min()]), min([fMax, freqD.max()])
                    
                ### Channels and antennas (X vs. Y)
                if nVDIFInputs > 0:
                    goodV = numpy.where( (freqV >= fMin) & (freqV <= fMax) )[0]
                    aXV = [k for (k,a) in enumerate(antennas[:2*nVDIFInputs]) if a.pol == 0]
                    aYV = [k for (k,a) in enumerate(antennas[:2*nVDIFInputs]) if a.pol == 1]
                    swapV = numpy.array([a.pol for a in antennas[0:2*nVDIFInputs:2]], dtype=numpy.uint8)
                if nDRXInputs > 0:
                    goodD = numpy.where( (freqD >= fMin) & (freqD <= fMax) )[0]
                    aXD = [k for (k,a) in enumerate(antennas[2*nVDIFInputs:]) if a.pol == 0]
                    aYD = [k for (k,a) in enumerate(antennas[2*nVDIFInputs:]) if a.pol == 1]
                    swapD = numpy.array([a.pol for a in antennas[2*nVDIFInputs::2]], dtype=numpy.uint8)
                    
                ### Validate the channel alignent and fix it if needed
                if nVDIFInputs*nDRXInputs != 0:
                    pd = freqV[goodV[0]] - freqD[goodD[0]]
                    # Need to shift?
                    if abs(pd) >= 1.01*abs(subChanFreqOffset):
                        ## Need to shift
                        if pd < 0.0:
                            goodV = goodV[1:]
                        else:
                            goodD = goodD[1:]
                            
                    # Need to trim?
                    if len(goodV) > len(goodD):
                        ## Yes, goodV is too long
                        goodV = goodV[:len(goodD)]
                    elif len(goodD) > len(goodV):
                        ## Yes, goodD is too long
                        goodD = goodD[:len(goodV)]
                    else:
                        ## No, nothing needs to be done
                        pass
                        
                    # Validate
                    fd = freqV[goodV] - freqD[goodD]
                    try:
                        assert(fd.min() >= -1.01*subChanFreqOffset)
                        assert(fd.max() <=  1.01*subChanFreqOffset)
                        
                        ## FS = frequency selection
                        tv,tu = bestFreqUnits(freqV[1]-freqV[0])
                        print("FS - Found %i, %.3f %s overalapping channels" % (len(goodV), tv, tu))
                        tv,tu = bestFreqUnits(freqV[goodV[-1]]-freqV[goodV[0]])
                        print("FS - Bandwidth is %.3f %s" % (tv, tu))
                        print("FS - Channels span %.3f MHz to %.3f MHz" % (freqV[goodV[0]]/1e6, freqV[goodV[-1]]/1e6))
                            
                    except AssertionError:
                        raise RuntimeError("Cannot find a common frequency set between the input data: offsets range between %.3f Hz and %.3f Hz, expected %.3f Hz" % (fd.min(), fd.max(), subChanFreqOffset))
                        
                ### Apply
                if nVDIFInputs > 0:
                    with streamV:
                        freqV = freqV[goodV]
                        feoV = gpu.inplace_freq_roll(feoV, -goodV[0])
                if nDRXInputs > 0:
                    with streamD:
                        freqD = freqD[goodD]
                        feoD = gpu.inplace_freq_roll(feoD, -goodD[0])
                        
            streamV.synchronize()
            streamD.synchronize()
            
            stream = cupy.cuda.Stream()
            stream.use()
            
            try:
                nchan = freqV.size
                fdt = feoV.dtype
                vdt = veoV.dtype
            except NameError:
                nchan = freqD.size
                fdt = feoD.dtype
                vdt = veoD.dtype
            ## Setup the intermediate F-engine products and trim the data
            ### Figure out the minimum number of windows
            nWin = 1000000000
            if nVDIFInputs > 0:
                veoV_cpu = cupy.asnumpy(veoV)
                nWin = min([nWin, feoV.shape[2]])
                nWin = min([nWin, numpy.argmax(numpy.cumsum(veoV_cpu.sum(axis=0)))+1])
            if nDRXInputs > 0:
                veoD_cpu = cupy.asnumpy(veoD)
                nWin = min([nWin, feoD.shape[2]])
                nWin = min([nWin, numpy.argmax(numpy.cumsum(veoD_cpu.sum(axis=0)))+1])
                
            ### Initialize the intermediate arrays
            try:
                assert(feoX.shape[2] == nWin)
            except (NameError, AssertionError):
                feoX = gpu.get_from_shape((nVDIFInputs+nDRXInputs, nchan, nWin), dtype=fdt, tag='feoX')
                feoY = gpu.get_from_shape((nVDIFInputs+nDRXInputs, nchan, nWin), dtype=fdt, tag='feoY')
                veoX = gpu.get_from_shape((nVDIFInputs+nDRXInputs, nWin), dtype=vdt, tag='veoX')
                veoY = gpu.get_from_shape((nVDIFInputs+nDRXInputs, nWin), dtype=vdt, tag='veoY')
                
            ### Trim and sort out the polarizations
            if nVDIFInputs > 0:
                feoX, veoX, feoY, veoY = gpu.pol_fill(feoV, veoV, swapV, 0, feoX, veoX, feoY, veoY)
            if nDRXInputs > 0:
<<<<<<< HEAD
                feoX, veoX, feoY, veoY = gpu.pol_fill(feoD, veoD, swapD, nVDIFInputs, feoX, veoX, feoY, veoY)
=======
                feoD = feoD[:,:,:nWin]
                veoD = veoD[:,:nWin]
                
            ## Sort it all out by polarization
            for k in range(nVDIFInputs):
                feoX[k,:,:] = feoV[aXV[k],:,:]
                feoY[k,:,:] = feoV[aYV[k],:,:]
                veoX[k,:] = veoV[aXV[k],:]
                veoY[k,:] = veoV[aYV[k],:]
            for k in range(nDRXInputs):
                feoX[k+nVDIFInputs,:,:] = feoD[aXD[k],:,:]
                feoY[k+nVDIFInputs,:,:] = feoD[aYD[k],:,:]
                veoX[k+nVDIFInputs,:] = veoD[aXD[k],:]
                veoY[k+nVDIFInputs,:] = veoD[aYD[k],:]
>>>>>>> 00ad7189
                
            ## Cross multiply
            try:
                sfreqXX = freqV
                sfreqYY = freqV
            except NameError:
                sfreqXX = freqD
                sfreqYY = freqD
            svis = gpu.combined_xengine_full(feoX, veoX, feoY, veoY)
            
            ## Accumulate
            if subIntCount == 0:
                subIntTimes = []
                freqXX = sfreqXX
                freqYY = sfreqYY
                subIntReset = True
            try:
                avis
            except NameError:
                avis = gpu.get_from_shape(svis.shape, dtype=svis.dtype, tag='avis')
            subIntTimes.append( tSubInt )
            avis = gpu.accumulate_vis(avis, svis, scale=1.0/nDump, reset=subIntReset)
            subIntReset = False
            subIntCount += 1
            
            ## Save
            if subIntCount == nDump:
                subIntCount = 0
                fileCount += 1
                
                stream.synchronize()
                vis_cpu = cupy.asnumpy(avis)
                visXX = vis_cpu[0,...]
                visXY = vis_cpu[1,...]
                visYX = vis_cpu[2,...]
                visYY = vis_cpu[3,...]
                
                ### CD = correlator dump
                outfile = "%s-vis2-%05i.npz" % (outbase, fileCount)
                numpy.savez(outfile, config=rawConfig, srate=srate[0]/2.0, freq1=freqXX, 
                            vis1XX=visXX, vis1XY=visXY, vis1YX=visYX, vis1YY=visYY, 
                            tStart=numpy.mean(numpy.array(subIntTimes, dtype=numpy.float64)), tInt=tDump)
                print("CD - %.3f - writing integration %i to disk, timestamp is %.3f s" % (time.time() - wallStart, fileCount, numpy.mean(numpy.array(subIntTimes, dtype=numpy.float64))))
                if fileCount == 1:
                    print("CD - each integration is %.1f MB on disk" % (os.path.getsize(outfile)/1024.0**2,))
                if (fileCount-1) % 25 == 0:
                    print("CD - average processing time per integration is %.3f s" % ((time.time() - wallStart)/fileCount,))
                    etc = (nInt - fileCount) * (time.time() - wallStart)/fileCount
                    eth = int(etc/60.0) // 60
                    etm = int(etc/60.0) % 60
                    ets = etc % 60
                    print("CD - estimated time to completion is %i:%02i:%04.1f" % (eth, etm, ets))
            del stream
            
        if done:
            break
            
    # Cleanup
    etc = time.time() - wallStart
    eth = int(etc/60.0) // 60
    etm = int(etc/60.0) % 60
    ets = etc % 60
    print("Processing finished after %i:%02i:%04.1f" % (eth, etm, ets))
    print("Average time per integration was %.3f s" % (etc/fileCount,))
    for f in fh:
        f.close()


if __name__ == "__main__":
    parser = argparse.ArgumentParser(
        description='the next generation of correlator for LWA/VLA/eLWA data', 
        formatter_class=argparse.ArgumentDefaultsHelpFormatter,
        )
    parser.add_argument('filename', type=str, 
                        help='configuration file to process')
    parser.add_argument('-q', '--quiet', dest='verbose', action='store_false', default=True, 
                        help='disable verbose time tag information')
    parser.add_argument('-l', '--fft-length', type=int, default=512, 
                        help='set FFT length')
    parser.add_argument('-s', '--skip', type=float, default=0.0, 
                        help='amount of time in seconds to skip into the files')
    parser.add_argument('-u', '--subint-time', type=float, default=0.010, 
                        help='sub-integration time in seconds for the data')
    parser.add_argument('-t', '--dump-time', type=float, default=1.0, 
                        help='correlator dump time in seconds for saving the visibilties')
    parser.add_argument('-d', '--duration', type=float, default=0.0, 
                        help='duration in seconds of the file to correlate; 0 = everything')
    parser.add_argument('-g', '--tag', type=str, 
                        help='tag to use for the output file')
    parser.add_argument('--gpu', type=int,
                        help='enable the experimental GPU X-engine')
    parser.add_argument('-w', '--which', type=int, default=0, 
                        help='for LWA-only observations, which tuning to use for correlation; 0 = auto-select')
    args = parser.parse_args()
    main(args)
    <|MERGE_RESOLUTION|>--- conflicted
+++ resolved
@@ -368,7 +368,6 @@
     
     if args.gpu is not None:
         try:
-<<<<<<< HEAD
             import cupy
             
             import gpu
@@ -378,14 +377,6 @@
             multirate.xengine = gpu.xengine
             multirate.xengine_full = gpu.xengine_full
             print("Loaded GPU support on GPU #%i" % (args.gpu,))
-=======
-            import xcupy
-            xcupy.select_gpu(args.gpu)
-            xcupy.set_memory_usage_limit(1.5*1024**3)
-            multirate.xengine = xcupy.xengine
-            multirate.xengine_full = xcupy.xengine_full
-            print("Loaded GPU X-engine support on GPU #%i with %.2f GB of device memory" % (args.gpu, xcupy.get_memory_usage_limit()/1024.0**3))
->>>>>>> 00ad7189
         except ImportError as e:
             print("ERROR: Cannot load GPU support - %s", str(e))
             sys.exit(1)
@@ -640,7 +631,6 @@
                 with streamD:
                     subChanFreqOffset = (cFreqs[0][0]-cFreqs[-1][vdifPivot-1]) % (freqD[1]-freqD[0])
                     
-<<<<<<< HEAD
                     if i == 0 and j == 0:
                         ## FC = frequency correction
                         tv,tu = bestFreqUnits(subChanFreqOffset)
@@ -648,11 +638,6 @@
                         
                     freqD += subChanFreqOffset
                     gpu.frequency_correct(tDSub, feoD, subChanFreqOffset)
-=======
-                freqD += subChanFreqOffset
-                for w in range(feoD.shape[2]):
-                    feoD[:,:,w] *= numpy.exp(-2j*numpy.pi*subChanFreqOffset*tDSub[w*drxLFFT])
->>>>>>> 00ad7189
                     
             streamV.synchronize()
             streamD.synchronize()
@@ -775,24 +760,7 @@
             if nVDIFInputs > 0:
                 feoX, veoX, feoY, veoY = gpu.pol_fill(feoV, veoV, swapV, 0, feoX, veoX, feoY, veoY)
             if nDRXInputs > 0:
-<<<<<<< HEAD
                 feoX, veoX, feoY, veoY = gpu.pol_fill(feoD, veoD, swapD, nVDIFInputs, feoX, veoX, feoY, veoY)
-=======
-                feoD = feoD[:,:,:nWin]
-                veoD = veoD[:,:nWin]
-                
-            ## Sort it all out by polarization
-            for k in range(nVDIFInputs):
-                feoX[k,:,:] = feoV[aXV[k],:,:]
-                feoY[k,:,:] = feoV[aYV[k],:,:]
-                veoX[k,:] = veoV[aXV[k],:]
-                veoY[k,:] = veoV[aYV[k],:]
-            for k in range(nDRXInputs):
-                feoX[k+nVDIFInputs,:,:] = feoD[aXD[k],:,:]
-                feoY[k+nVDIFInputs,:,:] = feoD[aYD[k],:,:]
-                veoX[k+nVDIFInputs,:] = veoD[aXD[k],:]
-                veoY[k+nVDIFInputs,:] = veoD[aYD[k],:]
->>>>>>> 00ad7189
                 
             ## Cross multiply
             try:
