--- conflicted
+++ resolved
@@ -411,11 +411,7 @@
         while nProfileBins > 64:
             tSub_scale += 1
             nProfileBins = int(round(pulsarPeriod / (tSub_scale*tSub)))
-<<<<<<< HEAD
-    profileBins = numpy.linspace(1.0/nProfileBins, 1, nProfileBins)
-=======
     profileBins = numpy.linspace(0, 1-1.0/nProfileBins, nProfileBins)
->>>>>>> 98a25ef2
     print("Pulsar frequency: %.6f Hz" % refSrc.frequency)
     print("Pulsar period: %.6s seconds" % pulsarPeriod)
     print("Number of profile bins:  %i" % nProfileBins)
