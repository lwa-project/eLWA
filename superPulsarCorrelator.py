--- conflicted
+++ resolved
@@ -98,13 +98,9 @@
     try:
         args.fft_length = config['channels']
         args.dump_time = config['inttime']
-<<<<<<< HEAD
         print("NOTE: Set FFT length to %i and dump time to %.3f s per user defined configuration" % (args.fft_length, args.dump_time))
-=======
-        print "NOTE: Set FFT length to %i and dump time to %.3f s per user defined configuration" % (args.fft_length, args.dump_time)
     except (TypeError, KeyError):
         pass
->>>>>>> 23b36a4b
     if args.duration == 0.0:
         args.duration = refSrc.duration
     args.duration = min([args.duration, refSrc.duration])
@@ -280,17 +276,10 @@
             if readers[i] is vdif:
                 for k in xrange(beampols[i]):
                     try:
-<<<<<<< HEAD
                         junkFrame = readers[i].read_frame(fh[i], central_freq=header['OBSFREQ'], sample_rate=header['OBSBW']*2.0)
                     except errors.SyncError:
                         print("Error - VDIF @ %i" % (i,))
                         fh[i].seek(readers[i].FRAME_SIZE, 1)
-=======
-                        junkFrame = readers[i].readFrame(fh[i], centralFreq=header['OBSFREQ'], sampleRate=header['OBSBW']*2.0)
-                    except errors.syncError:
-                        print "Error - VDIF @ %i" % (i,)
-                        fh[i].seek(readers[i].FrameSize, 1)
->>>>>>> 23b36a4b
                         continue
             else:
                 for k in xrange(beampols[i]):
@@ -604,11 +593,7 @@
                             k = beampols[j]*nFramesD
                             break
                             
-<<<<<<< HEAD
         print('RR - Read finished in %.3f s for %.3fs of data' % (time.time()-wallTime, tRead))
-=======
-        print 'RR - Read finished in %.3f s for %.3fs of data' % (time.time()-wallTime, tRead)
->>>>>>> 23b36a4b
         
         # Figure out which DRX tuning corresponds to the VDIF data
         if nDRXInputs > 0:
@@ -1003,10 +988,6 @@
             if anyFilesSaved:
                 delayStepApplied = [False for step in delaySteps]
                 
-<<<<<<< HEAD
-                
-=======
->>>>>>> 23b36a4b
         if done:
             break
             
