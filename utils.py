--- conflicted
+++ resolved
@@ -28,21 +28,12 @@
 from lsl.misc.beamformer import calc_delay
 
 
-<<<<<<< HEAD
-
-__version__ = '0.8'
-__all__ = ['InterProcessLock', 'EnhancedFixedBody', 'EnhancedSun', 
-           'EnhancedJupiter', 'multi_column_print', 'parse_time_string', 
-           'nsround', 'read_correlator_configuration', 'get_better_time', 
-           'parse_lwa_metadata', 'is_vlite_vdif', 'PolyCos']
-=======
 __version__ = '0.9'
 __all__ = ['get_numa_node_count', 'get_numa_support', 'InterProcessLock', 
            'EnhancedFixedBody', 'EnhancedSun', 'EnhancedJupiter', 
            'multi_column_print', 'parse_time_string', 'nsround', 
            'read_correlator_configuration', 'get_better_time', 
-           'parse_lwa_metadata', 'PolyCos']
->>>>>>> c64ffb0e
+           'parse_lwa_metadata', 'is_vlite_vdif', 'PolyCos']
 
 
 # List of bright radio sources and pulsars in PyEphem format
