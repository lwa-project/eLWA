--- conflicted
+++ resolved
@@ -25,7 +25,59 @@
 from lsl.misc.dedispersion import delay as ddelay
 
 
-<<<<<<< HEAD
+class _DefaultInterpolatorDict(dict):
+    """
+    Sub-class of dict that makes any unknown key return a function that always
+    returns the same value.  It is basically a way to make a solution
+    interpolator that always works.
+    """
+    
+    def __init__(self, *args, default_fill=0.0, warn_missing=True, **kwds):
+        dict.__init__(self, *args, **kwds)
+        self.default_fill = default_fill
+        self.warn_missing = warn_missing
+        
+    def _default_function(self, *args):
+        try:
+            return numpy.ones(args[0].shape)*self.default_fill
+        except AttributeError:
+            return self.default_fill
+            
+    def __getitem__(self, key):
+        try:
+            dict.__getitem__(self, key)
+        except KeyError:
+            if self.warn_missing:
+                warnings.warn("Cannot find interpolator for '%s', return default values" % key, RuntimeWarning)
+            return lambda x: self._default_function(x)
+
+
+class _DelayInterpolatorDict(_DefaultInterpolatorDict):
+    """
+    Sub-class of _DefaultInterpolatorDict that uses a default value of zero.
+    """
+    
+    def __init__(self, *args, warn_missing=True, **kwds):
+        try:
+            del kwds['default_fill']
+        except KeyError:
+            pass
+        _DefaultInterpolatorDict.__init__(self, *args, default_fill=0.0, **kwds)
+
+
+class _GainInterpolatorDict(_DefaultInterpolatorDict):
+    """
+    Sub-class of _DefaultInterpolatorDict that use a default value of 1+0j.
+    """
+    
+    def __init__(self, *args, warn_missing=True, **kwds):
+        try:
+            del kwds['default_fill']
+        except KeyError:
+            pass
+        _DefaultInterpolatorDict.__init__(self, *args, default_fill=numpy.complex64(1.0), **kwds)
+
+
 def smart_int(s):
     i = 0
     v = None
@@ -39,59 +91,6 @@
     if v is None:
         raise ValueError("Cannot convert '%s' to int" % s)
     return v
-=======
-class _DefaultInterpolatorDict(dict):
-    """
-    Sub-class of dict that makes any unknown key return a function that always
-    returns the same value.  It is basically a way to make a solution
-    interpolator that always works.
-    """
-    
-    def __init__(self, *args, default_fill=0.0, warn_missing=True, **kwds):
-        dict.__init__(self, *args, **kwds)
-        self.default_fill = default_fill
-        self.warn_missing = warn_missing
-        
-    def _default_function(self, *args):
-        try:
-            return numpy.ones(args[0].shape)*self.default_fill
-        except AttributeError:
-            return self.default_fill
-            
-    def __getitem__(self, key):
-        try:
-            dict.__getitem__(self, key)
-        except KeyError:
-            if self.warn_missing:
-                warnings.warn("Cannot find interpolator for '%s', return default values" % key, RuntimeWarning)
-            return lambda x: self._default_function(x)
-
-
-class _DelayInterpolatorDict(_DefaultInterpolatorDict):
-    """
-    Sub-class of _DefaultInterpolatorDict that uses a default value of zero.
-    """
-    
-    def __init__(self, *args, warn_missing=True, **kwds):
-        try:
-            del kwds['default_fill']
-        except KeyError:
-            pass
-        _DefaultInterpolatorDict.__init__(self, *args, default_fill=0.0, **kwds)
-
-
-class _GainInterpolatorDict(_DefaultInterpolatorDict):
-    """
-    Sub-class of _DefaultInterpolatorDict that use a default value of 1+0j.
-    """
-    
-    def __init__(self, *args, warn_missing=True, **kwds):
-        try:
-            del kwds['default_fill']
-        except KeyError:
-            pass
-        _DefaultInterpolatorDict.__init__(self, *args, default_fill=numpy.complex64(1.0), **kwds)
->>>>>>> de402873
 
 
 def _select(data, key2, key3):
