--- conflicted
+++ resolved
@@ -39,15 +39,10 @@
         matplotlib \
         scipy \
         h5py \
-<<<<<<< HEAD
-        jinja2
-    - pip install git+https://github.com/lwa-project/lsl.git
-=======
         jinja2 \
         GitPython
     - pip install \ 
-        lsl==1.2.5
->>>>>>> 23b36a4b
+        lsl
     - pip install pylint
 
 script:
