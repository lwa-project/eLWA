--- conflicted
+++ resolved
@@ -216,11 +216,7 @@
         smth[i] = np.median(spec[mn:mx])
     smth /= robust.mean(smth)
     bp = spec / smth
-<<<<<<< HEAD
     good = numpy.where( (smth > 0.1) & (numpy.abs(bp-robust.mean(bp)) < 3*robust.std(bp)) & numpy.logical_and(freq<=hf, freq>=lf) )[0]
-=======
-    good = np.where( (smth > 0.1) & (np.abs(bp-robust.mean(bp)) < 3*robust.std(bp)) )[0]
->>>>>>> 663a57b6
     nBad = nchan - len(good)
     print("Masking %i of %i channels (%.1f%%)" % (nBad, nchan, 100.0*nBad/nchan))
     if args.plot:
@@ -256,11 +252,7 @@
             doConj = True
             
         ## Figure out which polarizations to process
-<<<<<<< HEAD
-        if bls[b][0] not in (51, 52, 53) and bls[b][1] not in (51, 52, 53):
-=======
         if antLookup_inv[bls[b][0]][:3] != 'LWA' and antLookup_inv[bls[b][1]][:3] != 'LWA':
->>>>>>> 663a57b6
             ### Standard VLA-VLA baseline
             polToUse = ('XX', 'YY')
             visToUse = (visXX, visYY)
