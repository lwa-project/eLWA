--- conflicted
+++ resolved
@@ -16,106 +16,8 @@
 MODULE_URL = 'https://raw.githubusercontent.com/lwa-project/commissioning/master/DRX/HDF5/data.py'
 
 
-<<<<<<< HEAD
-
-_open_hdf_files = _HDFFileRegistry()
-
-
-class HDFFileWrapper(h5py.File):
-    """
-    Sub-class of h5py.File that allows us to hook in to the HDF file registry 
-    so that any open HDF files are closed automatically on exit.
-    """
-    
-    def __init__(self, name, mode=None, driver=None, libver=None, userblock_size=None, **kwds):
-        super(HDFFileWrapper, self).__init__(name, mode=mode, driver=driver, libver=libver, userblock_size=userblock_size, **kwds)
-        self.alt_filename = self.filename  # We need to store this because it
-                                           # disappears when close() is called
-        _open_hdf_files.add(self)
-        
-    def close(self):
-        super(HDFFileWrapper, self).close()
-        _open_hdf_files.remove(self)
-
-
-def createNewFile(filename):
-    """
-    Create a new HDF5 and return the handle for it.  This sets up all of 
-    the required attributes and groups and fills them with dummy values.
-    
-    Returns an open h5py.File instance.
-    """
-    
-    # Create the file
-    f = HDFFileWrapper(filename, 'w')
-    
-    # Observer and Project Info.
-    f.attrs['ObserverID'] = 0
-    f.attrs['ObserverName'] = ''
-    f.attrs['ProjectID'] = ''
-    f.attrs['SessionID'] = 0
-    
-    # Station information
-    f.attrs['StationName'] = ''
-    
-    # File creation time
-    f.attrs['FileCreation'] = datetime.utcnow().strftime("UTC %Y/%m/%d %H:%M:%S")
-    f.attrs['FileGenerator'] = ''
-    
-    # Input file info.
-    f.attrs['InputData'] = ''
-    f.attrs['InputMetadata'] = ''
-    
-    return f
-
-
-def fillMinimum(f, obsID, beam, srate, srateUnits='samples/s', station=None):
-    """
-    Minimum metadata filling for a particular observation.
-    """
-    
-    # Station information
-    if station is not None:
-        if station in ('lwa1', 'lwasv'):
-            f.attrs['StationName'] = station
-        else:
-            raise ValueError("Unknown station name: %s" % station)
-            
-    # Get the group or create it if it doesn't exist
-    obs = f.get('/Observation%i' % obsID, None)
-    if obs is None:
-        obs = f.create_group('/Observation%i' % obsID)
-        
-    # Target info.
-    obs.attrs['TargetName'] = ''
-    obs.attrs['RA'] = -99.0
-    obs.attrs['RA_Units'] = 'hours'
-    obs.attrs['Dec'] = -99.0
-    obs.attrs['Dec_Units'] = 'degrees'
-    obs.attrs['Epoch'] = 2000.0
-    obs.attrs['TrackingMode'] = 'Unknown'
-    
-    # Observation info
-    obs.attrs['ARX_Filter'] = -1.0
-    obs.attrs['ARX_Gain1'] = -1.0
-    obs.attrs['ARX_Gain2'] = -1.0
-    obs.attrs['ARX_GainS'] = -1.0
-    obs.attrs['Beam'] = beam
-    obs.attrs['DRX_Gain'] = -1.0
-    obs.attrs['sampleRate'] = srate
-    obs.attrs['sampleRate_Units'] = srateUnits
-    obs.attrs['tInt'] = -1.0
-    obs.attrs['tInt_Units'] = 's'
-    obs.attrs['LFFT'] = -1
-    obs.attrs['nChan'] = -1
-    obs.attrs['RBW'] = -1.0
-    obs.attrs['RBW_Units'] = 'Hz'
-    
-    return True
-=======
 # Maximum file age to accept without checking for a newer version
 MAX_AGE_SEC = 86400
->>>>>>> 6ac4ec9c
 
 
 # Get the current file age and entity tag (if it exists)
@@ -138,353 +40,5 @@
         with open('_data.etag', 'w') as fh:
             fh.write(data.headers['etag'])
             
-<<<<<<< HEAD
-        # Target info.
-        grp.attrs['ObservationName'] = obsS.name
-        grp.attrs['TargetName'] = obsS.target
-        grp.attrs['RA'] = obsD['RA']
-        grp.attrs['RA_Units'] = 'hours'
-        grp.attrs['Dec'] = obsD['Dec']
-        grp.attrs['Dec_Units'] = 'degrees'
-        grp.attrs['Epoch'] = 2000.0
-        grp.attrs['TrackingMode'] = mcs.mode_to_string(obsD['Mode'])
-        
-        # Observation info
-        grp.attrs['ARX_Filter'] = arx['filter']
-        grp.attrs['ARX_Gain1'] = arx['at1']
-        grp.attrs['ARX_Gain2'] = arx['at2']
-        grp.attrs['ARX_GainS'] = arx['atsplit']
-        grp.attrs['Beam'] = obsD['drxBeam']
-        grp.attrs['DRX_Gain'] = obsD['drxGain']
-        grp.attrs['sampleRate'] = float(FILTER_CODES[obsD['BW']])
-        grp.attrs['sampleRate_Units'] = 'samples/s'
-        
-        # Deal with stepped mode
-        if mcs.mode_to_string(obsD['Mode']) == 'STEPPED':
-            stps = grp.create_group('Pointing')
-            stps.attrs['StepType'] = 'RA/Dec' if obsD['StepRADec'] else 'Az/Alt'
-            stps.attrs['col0'] = 'StartTime'
-            stps.attrs['col0_Unit'] = 's'
-            stps.attrs['col1'] = 'RA' if obsD['StepRADec'] else 'Azimuth'
-            stps.attrs['col1_Unit'] = 'h' if obsD['StepRADec'] else 'd'
-            stps.attrs['col2'] = 'Dec' if obsD['StepRADec'] else 'Elevation'
-            stps.attrs['col2_Unit'] = 'd'
-            stps.attrs['col3'] = 'Tuning1'
-            stps.attrs['col3_Unit'] = 'Hz'
-            stps.attrs['col4'] = 'Tuning2'
-            stps.attrs['col4_Unit'] = 'Hz'
-        
-            # Extract the data for the steps
-            data = numpy.zeros((len(obsD['steps']), 5))
-            t = obsD['MJD']*86400.0 + obsD['MPM']/1000.0 - 3506716800.0
-            for i,s in enumerate(obsD['steps']):
-                data[i,0] = t
-                data[i,1] = s.OBS_STP_C1
-                data[i,2] = s.OBS_STP_C2
-                data[i,3] = dp.word_to_freq(s.OBS_STP_FREQ1)
-                data[i,4] = dp.word_to_freq(s.OBS_STP_FREQ2)
-            
-                ## Update the start time for the next step
-                t += s.OBS_STP_T / 1000.0
-                
-            # Save it
-            stps['Steps'] = data
-                
-            # Deal with specified delays and gains if needed
-            if obsD['steps'][0].OBS_STP_B == 3:
-                nstand = 260
-                label_base = 'DP'
-                if station == 'lwasv':
-                    nstand = 256
-                    label_base = 'ADP'
-                    
-                cbfg = grp.create_group('CustomBeamforming')
-                dlys = cbfg.create_dataset('Delays', (len(obsD['steps']), nstand*2+1), 'f4')
-                dlys.attrs['col0'] = 'StartTime'
-                dlys.attrs['col0_Unit'] = 's'
-                for j in xrange(2*nstand):
-                    dlys.attrs['col%i' % (j+1)] = '%s Digitizer %i' % (label_base, j+1)
-                    dlys.attrs['col%i_Unit' % (j+1)] = 'ns'
-                    
-                # Extract the delays
-                dataD = numpy.zeros((len(obsD['steps']), 2*nstand+1))
-                t = obsD['MJD']*86400.0 + obsD['MPM']/1000.0 - 3506716800.0
-                for i,s in enumerate(obsD['steps']):
-                    dataD[i,0] = t
-                    for j in xrange(2*nstand):
-                        dataD[i,1+j] = _valuetoDelay(s.delay[j])
-                        
-                # Save the delays
-                dlys[:,:] = dataD
-                
-                gais = cbfg.create_dataset('Gains', (len(obsD['steps']), nstand*2*2+1), 'f4')
-                gais.attrs['col0'] = 'StartTime'
-                gais.attrs['col0_Unit'] = 's'
-                m = 1
-                for j in xrange(nstand):
-                    for k in xrange(2):
-                        for l in xrange(2):
-                            gais.attrs['col%i' % m] = '%s Stand %i %s contribution to beam %s' % (label_base, j+1, 'X' if k == 0 else 'Y', 'X' if l == 0 else 'Y')
-                            gais.attrs['col%i_Unit' % m] = 'None'
-                            m += 1
-                            
-                # Extract the gains
-                dataG = numpy.zeros((len(obsD['steps']), nstand*2*2+1))
-                for i,s in enumerate(obsD['steps']):
-                    dataG[i,0] = t
-                    for j in xrange(nstand):
-                        dataG[i,1+4*j+0] = _valuetoGain(s.gain[j][0][0])
-                        dataG[i,1+4*j+1] = _valuetoGain(s.gain[j][0][1])
-                        dataG[i,1+4*j+2] = _valuetoGain(s.gain[j][1][0])
-                        dataG[i,1+4*j+3] = _valuetoGain(s.gain[j][1][1])
-                         
-                # Save the gains
-                gais[:,:] = dataG
-                
-    return True
-
-
-def fillFromSDF(f, sdfFilename, station=None):
-    """
-    Fill in a HDF5 file based off an input session definition file.
-    """
-    
-    # Pull out what we need from the tarball
-    try:
-        project = sdf.parse_sdf(sdfFilename)
-    except Exception as e:
-        if adpReady:
-            project = sdfADP.parse_sdf(sdfFilename)
-        else:
-            raise e
-            
-    # Observer and Project Info.
-    f.attrs['ObserverID'] = project.observer.id
-    f.attrs['ObserverName'] = project.observer.name
-    f.attrs['ProjectID'] = project.id
-    f.attrs['SessionID'] = project.sessions[0].id
-    
-    # Station information
-    if station is not None:
-        if station in ('lwa1', 'lwasv'):
-            f.attrs['StationName'] = station
-        else:
-            raise ValueError("Unknown station name: %s" % station)
-            
-    # Input file info.
-    f.attrs['InputMetadata'] = os.path.basename(sdfFilename)
-    
-    # ARX configuration summary
-    arx = {'filter': -1, 'at1': -1, 'at2': -1, 'atsplit': -1}
-    arx['filter'] = numpy.median( project.sessions[0].observations[0].aspFlt )
-    arx['at1'] = numpy.median( project.sessions[0].observations[0].aspAT1 )
-    arx['at2'] = numpy.median( project.sessions[0].observations[0].aspAT2 )
-    arx['atsplit'] = numpy.median( project.sessions[0].observations[0].aspATS )
-    
-    for i,obsS in enumerate(project.sessions[0].observations):
-        # Get the group or create it if it doesn't exist
-        grp = f.get('/Observation%i' % (i+1,), None)
-        if grp is None:
-            grp = f.create_group('/Observation%i' % (i+1))
-            
-        # Target info.
-        grp.attrs['ObservationName'] = obsS.name
-        grp.attrs['TargetName'] = obsS.target
-        grp.attrs['RA'] = obsS.ra
-        grp.attrs['RA_Units'] = 'hours'
-        grp.attrs['Dec'] = obsS.dec
-        grp.attrs['Dec_Units'] = 'degrees'
-        grp.attrs['Epoch'] = 2000.0
-        grp.attrs['TrackingMode'] = obsS.mode
-        
-        # Observation info
-        grp.attrs['ARX_Filter'] = arx['filter']
-        grp.attrs['ARX_Gain1'] = arx['at1']
-        grp.attrs['ARX_Gain2'] = arx['at2']
-        grp.attrs['ARX_GainS'] = arx['atsplit']
-        grp.attrs['Beam'] = project.sessions[0].drx_beam
-        grp.attrs['DRX_Gain'] = obsS.gain
-        grp.attrs['sampleRate'] = float(FILTER_CODES[obsS.filter])
-        grp.attrs['sampleRate_Units'] = 'samples/s'
-        
-        # Deal with stepped mode
-        if obsS.mode == 'STEPPED':
-            stps = grp.create_group('Pointing')
-            stps.attrs['StepType'] = 'RA/Dec' if obsS.is_radec else 'Az/Alt'
-            stps.attrs['col0'] = 'StartTime'
-            stps.attrs['col0_Unit'] = 's'
-            stps.attrs['col1'] = 'RA' if obsS.is_radec else 'Azimuth'
-            stps.attrs['col1_Unit'] = 'h' if obsS.is_radec else 'd'
-            stps.attrs['col2'] = 'Dec' if obsS.is_radec else 'Elevation'
-            stps.attrs['col2_Unit'] = 'd'
-            stps.attrs['col3'] = 'Tuning1'
-            stps.attrs['col3_Unit'] = 'Hz'
-            stps.attrs['col4'] = 'Tuning2'
-            stps.attrs['col4_Unit'] = 'Hz'
-            
-            # Extract the data for the steps
-            data = numpy.zeros((len(obsS.steps), 5))
-            t = obsS.mjd*86400.0 + obsS.mpm/1000.0 - 3506716800.0
-            for i,s in enumerate(obsS.steps):
-                data[i,0] = t
-                data[i,1] = s.c1
-                data[i,2] = s.c2
-                data[i,3] = dp.word_to_freq(s.freq1)
-                data[i,4] = dp.word_to_freq(s.freq2)
-                
-                ## Update the start time for the next step
-                t += s.dur / 1000.0
-                
-            # Save it
-            stps['Steps'] = data
-            
-            # Deal with specified delays and gains if needed
-            if obsS.steps[0].delays is not None and obsS.steps[0].gains is not None:
-                nstand = 260
-                label_base = 'DP'
-                if station == 'lwasv':
-                    nstand = 256
-                    label_base = 'ADP'
-                    
-                cbfg = grp.create_group('CustomBeamforming')
-                dlys = cbfg.create_dataset('Delays', (len(obsS.steps), nstand*2+1), 'f4')
-                dlys.attrs['col0'] = 'StartTime'
-                dlys.attrs['col0_Unit'] = 's'
-                for j in xrange(2*nstand):
-                    dlys.attrs['col%i' % (j+1)] = '%s Digitizer %i' % (label_base, j+1)
-                    dlys.attrs['col%i_Unit' % (j+1)] = 'ns'
-                    
-                # Extract the delays
-                dataD = numpy.zeros((len(obsS.steps), nstand*2+1))
-                t = obsS.mjd*86400.0 + obsS.mpm/1000.0 - 3506716800.0
-                for i,s in enumerate(obsS.steps):
-                    dataD[i,0] = t
-                    for j in xrange(2*nstand):
-                        dataD[i,1+j] = _valuetoDelay(s.delays[j])
-                        
-                # Save the delays
-                dlys[:,:] = dataD
-                
-                gais = cbfg.create_dataset('Gains', (len(obsS.steps), nstand*2*2+1), 'f4')
-                gais.attrs['col0'] = 'StartTime'
-                gais.attrs['col0_Unit'] = 's'
-                m = 1
-                for j in xrange(nstand):
-                    for k in xrange(2):
-                        for l in xrange(2):
-                            gais.attrs['col%i' % m] = '%s Stand %i %s contribution to beam %s' % (label_base, j+1, 'X' if k == 0 else 'Y', 'X' if l == 0 else 'Y')
-                            gais.attrs['col%i_Unit' % m] = 'None'
-                            m += 1
-                            
-                # Extract the gains
-                dataG = numpy.zeros((len(obsS.steps), nstand*2*2+1))
-                for i,s in enumerate(obsS.steps):
-                    dataG[i,0] = t
-                    for j in xrange(nstand):
-                        dataG[i,1+4*j+0] = _valuetoGain(s.gains[j][0][0])
-                        dataG[i,1+4*j+1] = _valuetoGain(s.gains[j][0][1])
-                        dataG[i,1+4*j+2] = _valuetoGain(s.gains[j][1][0])
-                        dataG[i,1+4*j+3] = _valuetoGain(s.gains[j][1][1])
-                        
-                # Save the gains
-                gais[:,:] = dataG
-                
-    return True
-
-
-def getObservationSet(f, observation):
-    """
-    Return a reference to the specified observation.
-    """
-    
-    # Get the observation
-    obs = f.get('/Observation%i' % observation, None)
-    if obs is None:
-        raise RuntimeError('No such observation: %i' % observation)
-        
-    return obs
-
-
-def createDataSets(f, observation, tuning, frequency, chunks, data_products=['XX', 'YY']):
-    """
-    Fill in a tuning group with the right set of dummy data sets and 
-    attributes.
-    """
-    
-    # Get the observation
-    obs = f.get('/Observation%i' % observation, None)
-    if obs is None:
-        obs = f.create_group('/Observation%i' % observation)
-        
-        # Target info.
-        obs.attrs['TargetName'] = ''
-        obs.attrs['RA'] = -99.0
-        obs.attrs['RA_Units'] = 'hours'
-        obs.attrs['Dec'] = -99.0
-        obs.attrs['Dec_Units'] = 'degrees'
-        obs.attrs['Epoch'] = 2000.0
-        obs.attrs['TrackingMode'] = 'Unknown'
-        
-        # Observation info
-        obs.attrs['ARX_Filter'] = -1.0
-        obs.attrs['ARX_Gain1'] = -1.0
-        obs.attrs['ARX_Gain2'] = -1.0
-        obs.attrs['ARX_GainS'] = -1.0
-        obs.attrs['Beam'] = -1.0
-        obs.attrs['DRX_Gain'] = -1.0
-        obs.attrs['sampleRate'] = -1.0
-        obs.attrs['sampleRate_Units'] = 'samples/s'
-        obs.attrs['tInt'] = -1.0
-        obs.attrs['tInt_Units'] = 's'
-        obs.attrs['LFFT'] = -1
-        obs.attrs['nChan'] = -1
-        obs.attrs['RBW'] = -1.0
-        obs.attrs['RBW_Units'] = 'Hz'
-        
-    # Get the group or create it if it doesn't exist
-    grp = obs.get('Tuning%i' % tuning, None)
-    if grp is None:
-        grp = obs.create_group('Tuning%i' % tuning)
-        
-    grp['freq'] = frequency.astype(numpy.float64)
-    grp['freq'].attrs['Units'] = 'Hz'
-    for p in data_products:
-        d = grp.create_dataset(p, (chunks, frequency.size), 'f4')
-        d.attrs['axis0'] = 'time'
-        d.attrs['axis1'] = 'frequency'
-    d = grp.create_dataset('Saturation', (chunks, 2), 'i8')
-    d.attrs['axis0'] = 'time'
-    d.attrs['axis1'] = 'polarization'
-    
-    return True
-
-
-def get_data_set(f, observation, tuning, dataProduct):
-    """
-    Return a reference to the specified data set.
-    """
-    
-    # Get the observation
-    obs = f.get('/Observation%i' % observation, None)
-    if obs is None:
-        raise RuntimeError('No such observation: %i' % observation)
-        
-    # Get the groups
-    grp = obs.get('Tuning%i' % tuning, None)
-    if grp is None:
-        raise RuntimeError("Unknown tuning: %i" % tuning)
-        
-    # Get the data set
-    try:
-        d = grp[dataProduct]
-    except:
-        raise RuntimeError("Unknown data product for Observation %i, Tuning %i: %s" % (observation, tuning, dataProduct))
-        
-    return d
-
-import atexit
-atexit.register(_open_hdf_files.close_all)
-=======
 # Load in everything from the module
 from _data import *
->>>>>>> 6ac4ec9c
