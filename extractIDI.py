--- conflicted
+++ resolved
@@ -4,15 +4,6 @@
 Integration extractor for FITS-IDI files containing eLWA data.
 """
 
-<<<<<<< HEAD
-# Python3 compatiblity
-from __future__ import print_function, division, absolute_import
-import sys
-if sys.version_info > (3,):
-    xrange = range
-    raw_input = input
-
-=======
 # Python2 compatibility
 from __future__ import print_function
 try:
@@ -20,7 +11,6 @@
 except NameError:
     pass
     
->>>>>>> 834da15d
 import os
 import sys
 import time
@@ -33,10 +23,7 @@
 
 from lsl.astro import utcjd_to_unix
 from lsl.writer.fitsidi import NUMERIC_STOKES
-<<<<<<< HEAD
 from lsl.misc.dedispersion import delay as disp_delay
-=======
->>>>>>> 834da15d
 
 
 def main(args):
@@ -109,7 +96,6 @@
     usrc = numpy.unique(srcs)
 
     # Downselect
-<<<<<<< HEAD
     try:
         start_int, stop_int = args.start_stop_or_meta.split('-', 1)
         start_int = int(start_int, 10)
@@ -131,9 +117,6 @@
         start_int = int((event_time - data_time) / data_tint) - 1
         stop_int = start_int + max([1, int(event_width / data_tint)]) + 1
     to_keep = range(start_int*len(ubls), (stop_int+1)*len(ubls))
-=======
-    to_keep = range(args.start_int*len(ubls), (args.stop_int+1)*len(ubls))
->>>>>>> 834da15d
     print("UV_DATA entry selection is %i through %i" % (to_keep[0], to_keep[-1]))
     
     # Save
