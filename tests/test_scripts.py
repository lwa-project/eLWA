"""
Unit tests for the various eLWA scripts.
"""

# Python3 compatibility
from __future__ import print_function, division, absolute_import
import sys
if sys.version_info > (3,):
    xrange = range
    
import unittest
import glob
import sys
import imp
import re
import os

currentDir = os.path.abspath(os.getcwd())
if os.path.exists(os.path.join(currentDir, 'test_scripts.py')):
    MODULE_BUILD = currentDir
else:
    MODULE_BUILD = None
    
run_scripts_tests = False
try:
    from pylint import epylint as lint
    if MODULE_BUILD is not None:
        run_scripts_tests = True
except ImportError:
    pass


__version__  = "0.1"
__author__   = "Jayce Dowell"


_LINT_RE = re.compile('(?P<module>.*?)\:(?P<line>\d+)\: (error )?[\[\(](?P<type>.*?)[\]\)] (?P<info>.*)')


_SAFE_TO_IGNORE = ["Possible",
                   "Module 'numpy",
                   "Module 'ephem",
                   "Instance of 'HDUList'",
                   "Unable to import 'polycos",
                   "No name 'ccompiler",
<<<<<<< HEAD
                   "psrfits_utils"]
=======
                   "No name 'c' in module 'astropy.constants'",]
>>>>>>> e66a2e4e


def _get_context(filename, line, before=0, after=0):
    to_save = range(line-1-before, line-1+after+1)
    context = []
    with open(filename, 'r') as fh:
        i = 0
        for line in fh:
            if i in to_save:
                context.append(line)
            i += 1
    return context


@unittest.skipUnless(run_scripts_tests, "requires the 'pylint' module")
class scripts_tests(unittest.TestCase):
    """A unittest.TestCase collection of unit tests for the commissioning scripts."""
    
    def setUp(self):
        """Make sure we have get_vla_ant_pos.py in place."""
        
        # get_vla_ant_pos.py
        if not os.path.exists('../get_vla_ant_pos.py'):
            with open('../get_vla_ant_pos.py', 'w') as fh:
                fh.write("""import numpy
class database(object):
    def __init__(self, *args, **kwds):
        self._ready = True
    def get_pad(self,ant,date):
        return 'W40', None
    def get_xyz(self,ant,date):
        return numpy.array((-6777.0613, -360.7018, -3550.9465), dtype=numpy.float64)
    def close(self):
        return True""")


def _test_generator(script):
    """
    Function to build a test method for each script that is provided.  
    Returns a function that is suitable as a method inside a unittest.TestCase
    class
    """
    
    def test(self):
        out, err = lint.py_run("%s -E --extension-pkg-whitelist=numpy" % script, return_std=True)
        out_lines = out.read().split('\n')
        err_lines = err.read().split('\n')
        out.close()
        err.close()
        
        for line in out_lines:
            ignore = False
            for phrase in _SAFE_TO_IGNORE:
                if line.find(phrase) != -1:
                    ignore = True
                    break
            if ignore:
                continue
                
            mtch = _LINT_RE.match(line)
            if mtch is not None:
                line_no, type, info = mtch.group('line'), mtch.group('type'), mtch.group('info')
                ignore = False
                if line.find('before assignment') != -1:
                    context = _get_context(script, int(line_no), before=20, after=20)
                    loc = context[20-1]
                    level = len(loc) - len(loc.lstrip()) - 4
                    found_try = None
                    for i in range(2, 20):
                        if context[20-i][level:level+3] == 'try':
                            found_try = i
                            break
                    found_except = None
                    for i in range(0, 20):
                        if context[20+i][level:level+6] == 'except':
                            found_except = i
                            break
                    if found_try is not None and found_except is not None:
                        if context[20+found_except].find('NameError') != -1:
                            ignore = True
                if ignore:
                    continue
                    
                self.assertEqual(type, None, "%s:%s - %s" % (os.path.basename(script), line_no, info))
    return test


def _name_to_name(filename):
    filename = os.path.splitext(filename)[0]
    parts = filename.split(os.path.sep)
    start = parts.index('..')
    parts = parts[start+1:]
    return '_'.join(parts)


if run_scripts_tests:
    _SCRIPTS = glob.glob(os.path.join(MODULE_BUILD, '..', '*.py'))
    for depth in range(1, 3):
        path = [MODULE_BUILD, '..']
        path.extend(['*',]*depth)
        path.append('*.py')
        _SCRIPTS.extend(glob.glob(os.path.join(*path)))
    _SCRIPTS = list(filter(lambda x: x.find('test_scripts.py') == -1, _SCRIPTS))
    _SCRIPTS.sort()
    for script in _SCRIPTS:
        test = _test_generator(script)
        name = 'test_%s' % _name_to_name(script)
        doc = """Static analysis of the '%s' script.""" % os.path.basename(script)
        setattr(test, '__doc__', doc)
        setattr(scripts_tests, name, test)


class scripts_test_suite(unittest.TestSuite):
    """A unittest.TestSuite class which contains all of the commissioning script
    tests."""
    
    def __init__(self):
        unittest.TestSuite.__init__(self)
        
        loader = unittest.TestLoader()
        self.addTests(loader.loadTestsFromTestCase(scripts_tests))


if __name__ == '__main__':
    unittest.main()
    <|MERGE_RESOLUTION|>--- conflicted
+++ resolved
@@ -43,11 +43,8 @@
                    "Instance of 'HDUList'",
                    "Unable to import 'polycos",
                    "No name 'ccompiler",
-<<<<<<< HEAD
-                   "psrfits_utils"]
-=======
+                   "psrfits_utils",
                    "No name 'c' in module 'astropy.constants'",]
->>>>>>> e66a2e4e
 
 
 def _get_context(filename, line, before=0, after=0):
