#!/usr/bin/env python

"""
Given a VDIF file, plot the time averaged spectra for each beam output over some 
period.
"""

# Python3 compatibility
from __future__ import print_function, division, absolute_import
import sys
if sys.version_info > (3,):
    xrange = range
    raw_input = input
    
import os
import sys
import h5py
import math
import numpy
import ephem
import getopt
from datetime import datetime

import lsl.reader.vdif as vdif
import lsl.reader.drspec as drspec
import lsl.reader.errors as errors
import lsl.statistics.robust as robust
import lsl.correlator.fx as fxc
from lsl.astro import unix_to_utcjd, DJD_OFFSET
from lsl.common import progress, stations
from lsl.common import mcs, metabundle

import matplotlib.pyplot as plt

from utils import *

import data as hdfData


def usage(exitCode=None):
    print("""vdifWaterfall.py - Read in VDIF files and create a collection of 
time-averaged spectra.  These spectra are saved to a HDF5 file called <filename>-waterfall.hdf5.

Usage: vdifWaterfall.py [OPTIONS] file

Options:
-h, --help                  Display this help information
-t, --bartlett              Apply a Bartlett window to the data
-b, --blackman              Apply a Blackman window to the data
-n, --hanning               Apply a Hanning window to the data
-s, --skip                  Skip the specified number of seconds at the beginning
                            of the file (default = 0)
-a, --average               Number of seconds of data to average for spectra 
                            (default = 1)
-d, --duration              Number of seconds to calculate the waterfall for 
                            (default = 0; run the entire file)
-q, --quiet                 Run vdifSpectra in silent mode and do not show the plots
-l, --fft-length            Set FFT length (default = 4096)
-c, --clip-level            FFT blanking clipping level in counts (default = 0, 
                            0 disables)
-f, --force                 Force overwritting of existing HDF5 files
-k, --stokes                Generate Stokes parameters instead of XX and YY
-w, --without-sats          Do not generate saturation counts

Note:  Both the -m/--metadata and -i/--sdf options provide the same additional
    observation information to hdfWaterfall.py so only one needs to be provided.

Note:  Specifying the -m/--metadata or -i/--sdf optiosn overrides the 
    -d/--duration setting and the entire file is reduced.
""")
    
    if exitCode is not None:
        sys.exit(exitCode)
    else:
        return True


def parseOptions(args):
    config = {}
    # Command line flags - default values
    config['offset'] = 0.0
    config['average'] = 1.0
    config['LFFT'] = 4096
    config['freq1'] = 0
    config['freq2'] = 0
    config['maxFrames'] = 28000
    config['window'] = fxc.null_window
    config['duration'] = 0.0
    config['verbose'] = True
    config['clip'] = 0
    config['metadata'] = None
    config['sdf'] = None
    config['force'] = False
    config['linear'] = True
    config['countSats'] = True
    config['args'] = []
    
    # Read in and process the command line flags
    try:
        opts, args = getopt.getopt(args, "hqtbnl:s:a:d:c:fkw", ["help", "quiet", "bartlett", "blackman", "hanning", "fft-length=", "skip=", "average=", "duration=", "freq1=", "freq2=", "clip-level=", "force", "stokes", "without-sats"])
    except getopt.GetoptError as err:
        # Print help information and exit:
        print(str(err)) # will print something like "option -a not recognized"
        usage(exitCode=2)
        
    # Work through opts
    for opt, value in opts:
        if opt in ('-h', '--help'):
            usage(exitCode=0)
        elif opt in ('-q', '--quiet'):
            config['verbose'] = False
        elif opt in ('-t', '--bartlett'):
            config['window'] = numpy.bartlett
        elif opt in ('-b', '--blackman'):
            config['window'] = numpy.blackman
        elif opt in ('-n', '--hanning'):
            config['window'] = numpy.hanning
        elif opt in ('-l', '--fft-length'):
            config['LFFT'] = int(value)
        elif opt in ('-s', '--skip'):
            config['offset'] = float(value)
        elif opt in ('-a', '--average'):
            config['average'] = float(value)
        elif opt in ('-d', '--duration'):
            config['duration'] = float(value)
        elif opt in ('-c', '--clip-level'):
            config['clip'] = int(value)
        elif opt in ('-e', '--estimate-clip'):
            config['estimate'] = True
        elif opt in ('-m', '--metadata'):
            config['metadata'] = value
        elif opt in ('-i', '--sdf'):
            config['sdf'] = value
        elif opt in ('-f', '--force'):
            config['force'] = True
        elif opt in ('-k', '--stokes'):
            config['linear'] = False
        elif opt in ('-w', '--without-sats'):
            config['countSats'] = False
        else:
            assert False
            
    # Add in arguments
    config['args'] = args
    
    # Return configuration
    return config


def bestFreqUnits(freq):
    """Given a numpy array of frequencies in Hz, return a new array with the
    frequencies in the best units possible (kHz, MHz, etc.)."""
    
    # Figure out how large the data are
    scale = int(math.log10(freq.max()))
    if scale >= 9:
        divis = 1e9
        units = 'GHz'
    elif scale >= 6:
        divis = 1e6
        units = 'MHz'
    elif scale >= 3:
        divis = 1e3
        units = 'kHz'
    else:
        divis = 1
        units = 'Hz'
        
    # Convert the frequency
    newFreq = freq / divis
    
    # Return units and freq
    return (newFreq, units)


<<<<<<< HEAD
def processDataBatchLinear(fh, header, antennas, tStart, duration, sampleRate, config, dataSets, obsID=1, clip1=0, clip2=0, lsb=False):
=======
def processDataBatchLinear(fh, header, antennas, tStart, duration, sample_rate, config, dataSets, obsID=1, clip1=0, clip2=0):
>>>>>>> e66a2e4e
    """
    Process a chunk of data in a raw vdif file into linear polarization 
    products and add the contents to an HDF5 file.
    """
    
    # Length of the FFT
    LFFT = config['LFFT']
    
    # Find the start of the observation
    junkFrame = vdif.read_frame(fh, central_freq=header['OBSFREQ'], sample_rate=header['OBSBW']*2.0)
    srate = junkFrame.sample_rate
    t0 = junkFrame.time
    fh.seek(-vdif.FRAME_SIZE, 1)
    
    print('Looking for #%i at %s with sample rate %.1f Hz...' % (obsID, tStart, sample_rate))
    while t0.datetime < tStart or srate != sample_rate:
        junkFrame = vdif.read_frame(fh, central_freq=header['OBSFREQ'], sample_rate=header['OBSBW']*2.0)
        srate = junkFrame.sample_rate
        t0 = junkFrame.time
    print('... Found #%i at %s with sample rate %.1f Hz' % (obsID, junkFrame.time.datetime, srate))
    tDiff = t0.datetime - tStart
    try:
        duration = duration - tDiff.total_seconds()
    except:
        duration = duration - (tDiff.seconds + tDiff.microseconds/1e6)
    
    beam,pol = junkFrame.id
    beams = vdif.get_thread_count(fh)
    tunepols = vdif.get_thread_count(fh)
    tunepol = tunepols
    beampols = tunepol
    
    # Make sure that the file chunk size contains is an integer multiple
    # of the FFT length so that no data gets dropped.  This needs to
    # take into account the number of beampols in the data, the FFT length,
    # and the number of samples per frame.
    maxFrames = int(1.0*config['maxFrames']/beampols*vdif.DATA_LENGTH/float(2*LFFT))*2*LFFT/vdif.DATA_LENGTH*beampols
    
    # Number of frames per second 
    nFramesSecond = int(srate) / vdif.DATA_LENGTH
    
    # Number of frames to integrate over
    nFramesAvg = int(round(config['average'] * srate / vdif.DATA_LENGTH * beampols))
    nFramesAvg = int(1.0 * nFramesAvg / beampols*vdif.DATA_LENGTH/float(2*LFFT))*2*LFFT/vdif.DATA_LENGTH*beampols
    config['average'] = 1.0 * nFramesAvg / beampols * vdif.DATA_LENGTH / srate
    maxFrames = nFramesAvg
    
    # Number of remaining chunks (and the correction to the number of
    # frames to read in).
    nChunks = int(round(duration / config['average']))
    if nChunks == 0:
        nChunks = 1
    nFrames = nFramesAvg*nChunks
    
    # Line up the time tags for the various tunings/polarizations
    timetags = []
    for i in xrange(16):
        junkFrame = vdif.read_frame(fh, central_freq=header['OBSFREQ'], sample_rate=header['OBSBW']*2.0)
        timetags.append(junkFrame.header.seconds_from_epoch*nFramesSecond + junkFrame.header.frame_in_second)
    fh.seek(-16*vdif.FRAME_SIZE, 1)
    
    i = 0
    if beampols == 4:
        while (timetags[i+0] != timetags[i+1]) or (timetags[i+0] != timetags[i+2]) or (timetags[i+0] != timetags[i+3]):
            i += 1
            fh.seek(vdif.FRAME_SIZE, 1)
            
    elif beampols == 2:
        while timetags[i+0] != timetags[i+1]:
            i += 1
            fh.seek(vdif.FRAME_SIZE, 1)
            
    # Date & Central Frequency
    beginDate = junkFrame.time.datetime
    central_freq1 = 0.0
    central_freq2 = 0.0
    for i in xrange(4):
        junkFrame = vdif.read_frame(fh, central_freq=header['OBSFREQ'], sample_rate=header['OBSBW']*2.0)
        b,p = junkFrame.id
        if p == 0:
            central_freq1 = junkFrame.central_freq
        elif p == 0:
            central_freq2 = junkFrame.central_freq
        else:
            pass
    fh.seek(-4*vdif.FRAME_SIZE, 1)
    freq = numpy.fft.fftshift(numpy.fft.fftfreq(LFFT, d=2/srate))
    if float(fxc.__version__) < 0.8:
        freq = freq[1:]
        
    dataSets['obs%i-freq1' % obsID][:] = freq + central_freq1
    dataSets['obs%i-freq2' % obsID][:] = freq + central_freq2
    
    obs = dataSets['obs%i' % obsID]
    obs.attrs['tInt'] = config['average']
    obs.attrs['tInt_Unit'] = 's'
    obs.attrs['LFFT'] = LFFT
    obs.attrs['nchan'] = LFFT-1 if float(fxc.__version__) < 0.8 else LFFT
    obs.attrs['RBW'] = freq[1]-freq[0]
    obs.attrs['RBW_Units'] = 'Hz'
    
    data_products = ['XX', 'YY']
    done = False
    for i in xrange(nChunks):
        # Find out how many frames remain in the file.  If this number is larger
        # than the maximum of frames we can work with at a time (maxFrames),
        # only deal with that chunk
        framesRemaining = nFrames - i*maxFrames
        if framesRemaining > maxFrames:
            framesWork = maxFrames
        else:
            framesWork = framesRemaining
        print("Working on chunk %i, %i frames remaining" % (i+1, framesRemaining))
        
        count = {0:0, 1:0, 2:0, 3:0}
        data = numpy.zeros((4,framesWork*vdif.DATA_LENGTH/beampols), dtype=numpy.csingle)
        # If there are fewer frames than we need to fill an FFT, skip this chunk
        if data.shape[1] < LFFT:
            break
            
        # Inner loop that actually reads the frames into the data array
        print("Working on %.1f ms of data" % ((framesWork*vdif.DATA_LENGTH/beampols/srate)*1000.0))
        
        for j in xrange(framesWork):
            # Read in the next frame and anticipate any problems that could occur
            try:
                cFrame = vdif.read_frame(fh, central_freq=header['OBSFREQ'], sample_rate=header['OBSBW']*2.0, verbose=False)
            except errors.EOFError:
                done = True
                break
            except errors.SyncError:
                continue

            beam,pol = cFrame.id
            aStand = pol
            if j is 0:
                cTime = cFrame.time
                
            try:
                data[aStand, count[aStand]*vdif.DATA_LENGTH:(count[aStand]+1)*vdif.DATA_LENGTH] = cFrame.payload.data
                count[aStand] +=  1
            except ValueError:
                raise RuntimeError("Invalid Shape")
                
        # Save out some easy stuff
        dataSets['obs%i-time' % obsID][i] = cTime
        
        if config['countSats']:
            sats = ((data.real**2 + data.imag**2) >= 49).sum(axis=1)
            dataSets['obs%i-Saturation1' % obsID][i,:] = sats[0:2]
            dataSets['obs%i-Saturation2' % obsID][i,:] = sats[2:4]
        else:
            dataSets['obs%i-Saturation1' % obsID][i,:] = -1
            dataSets['obs%i-Saturation2' % obsID][i,:] = -1
        
        # Calculate the spectra for this block of data and then weight the results by 
        # the total number of frames read.  This is needed to keep the averages correct.
        if clip1 == clip2:
            freq, tempSpec1 = fxc.SpecMaster(data, LFFT=2*LFFT, window=config['window'], verbose=config['verbose'], sample_rate=srate, clip_level=clip1)
            freq, tempSpec1 = freq[LFFT:], tempSpec1[:,LFFT:]
            if lsb:
                tempSpec1 = tempSpec1[:,::-1]
                
            l = 0
            for t in (1,2):
                for p in data_products:
                    dataSets['obs%i-%s%i' % (obsID, p, t)][i,:] = tempSpec1[l,:]
                    l += 1
                    
        else:
            freq, tempSpec1 = fxc.SpecMaster(data[:2,:], LFFT=2*LFFT, window=config['window'], verbose=config['verbose'], sample_rate=srate, clip_level=clip1)
            freq, tempSpec2 = fxc.SpecMaster(data[2:,:], LFFT=2*LFFT, window=config['window'], verbose=config['verbose'], sample_rate=srate, clip_level=clip2)
            freq, tempSpec1, tempSpec2 = freq[LFFT:], tempSpec1[:,LFFT:], tempSpec2[:,LFFT:]
<<<<<<< HEAD
            if lsb:
                tempSpec1, tempSpec2 = tempSpec1[:,::-1], tempSpec2[:,::-1]
                
            for l,p in enumerate(dataProducts):
=======
            
            for l,p in enumerate(data_products):
>>>>>>> e66a2e4e
                dataSets['obs%i-%s%i' % (obsID, p, 1)][i,:] = tempSpec1[l,:]
                dataSets['obs%i-%s%i' % (obsID, p, 2)][i,:] = tempSpec2[l,:]
                
        # We don't really need the data array anymore, so delete it
        del(data)
        
        # Are we done yet?
        if done:
            break
            
    return True


<<<<<<< HEAD
def processDataBatchStokes(fh, header, antennas, tStart, duration, sampleRate, config, dataSets, obsID=1, clip1=0, clip2=0, lsb=False):
=======
def processDataBatchStokes(fh, header, antennas, tStart, duration, sample_rate, config, dataSets, obsID=1, clip1=0, clip2=0):
>>>>>>> e66a2e4e
    """
    Process a chunk of data in a raw vdif file into Stokes parameters and 
    add the contents to an HDF5 file.
    """
    
    # Length of the FFT
    LFFT = config['LFFT']
    
    # Find the start of the observation
    junkFrame = vdif.read_frame(fh, central_freq=header['OBSFREQ'], sample_rate=header['OBSBW']*2.0)
    srate = junkFrame.sample_rate
    t0 = junkFrame.time
    fh.seek(-vdif.FRAME_SIZE, 1)
    
    print('Looking for #%i at %s with sample rate %.1f Hz...' % (obsID, tStart, sample_rate))
    while t0.datetime < tStart or srate != sample_rate:
        junkFrame = vdif.read_frame(fh, central_freq=header['OBSFREQ'], sample_rate=header['OBSBW']*2.0)
        srate = junkFrame.sample_rate
        t0 = junkFrame.time
    print('... Found #%i at %s with sample rate %.1f Hz' % (obsID, datetime.utcfromtimestamp(t0), srate))
    tDiff = t0.datetime - tStart
    try:
        duration = duration - tDiff.total_seconds()
    except:
        duration = duration - (tDiff.seconds + tDiff.microseconds/1e6)
    
    beam,pol = junkFrame.id
    beams = vdif.get_thread_count(fh)
    tunepols = vdif.get_thread_count(fh)
    tunepol = tunepols
    beampols = tunepol
    
    # Make sure that the file chunk size contains is an integer multiple
    # of the FFT length so that no data gets dropped.  This needs to
    # take into account the number of beampols in the data, the FFT length,
    # and the number of samples per frame.
    maxFrames = int(1.0*config['maxFrames']/beampols*vdif.DATA_LENGTH/float(2*LFFT))*2*LFFT/vdif.DATA_LENGTH*beampols
    
    # Number of frames per second 
    nFramesSecond = int(srate) / vdif.DATA_LENGTH
    
    # Number of frames to integrate over
    nFramesAvg = int(round(config['average'] * srate / vdif.DATA_LENGTH * beampols))
    nFramesAvg = int(1.0 * nFramesAvg / beampols*vdif.DATA_LENGTH/float(2*LFFT))*2*LFFT/vdif.DATA_LENGTH*beampols
    config['average'] = 1.0 * nFramesAvg / beampols * vdif.DATA_LENGTH / srate
    maxFrames = nFramesAvg
    
    # Number of remaining chunks (and the correction to the number of
    # frames to read in).
    nChunks = int(round(duration / config['average']))
    if nChunks == 0:
        nChunks = 1
    nFrames = nFramesAvg*nChunks
    
    # Line up the time tags for the various tunings/polarizations
    timetags = []
    for i in xrange(16):
        junkFrame = vdif.read_frame(fh, central_freq=header['OBSFREQ'], sample_rate=header['OBSBW']*2.0)
        timetags.append(junkFrame.header.seconds_from_epoch*nFramesSecond + junkFrame.header.frame_in_second)
    fh.seek(-16*vdif.FRAME_SIZE, 1)
    
    i = 0
    if beampols == 4:
        while (timetags[i+0] != timetags[i+1]) or (timetags[i+0] != timetags[i+2]) or (timetags[i+0] != timetags[i+3]):
            i += 1
            fh.seek(vdif.FRAME_SIZE, 1)
            
    elif beampols == 2:
        while timetags[i+0] != timetags[i+1]:
            i += 1
            fh.seek(vdif.FRAME_SIZE, 1)
            
    # Date & Central Frequency
    beginDate = junkFrame.time.datetime
    central_freq1 = 0.0
    central_freq2 = 0.0
    for i in xrange(4):
        junkFrame = vdif.read_frame(fh, central_freq=header['OBSFREQ'], sample_rate=header['OBSBW']*2.0)
        b,p = junkFrame.id
        if p == 0:
            central_freq1 = junkFrame.central_freq
        elif p == 0:
            central_freq2 = junkFrame.central_freq
        else:
            pass
    fh.seek(-4*vdif.FRAME_SIZE, 1)
    freq = numpy.fft.fftshift(numpy.fft.fftfreq(LFFT, d=2/srate))
    if float(fxc.__version__) < 0.8:
        freq = freq[1:]
        
    dataSets['obs%i-freq1' % obsID][:] = freq + central_freq1
    dataSets['obs%i-freq2' % obsID][:] = freq + central_freq2
    
    obs = dataSets['obs%i' % obsID]
    obs.attrs['tInt'] = config['average']
    obs.attrs['tInt_Unit'] = 's'
    obs.attrs['LFFT'] = LFFT
    obs.attrs['nchan'] = LFFT-1 if float(fxc.__version__) < 0.8 else LFFT
    obs.attrs['RBW'] = freq[1]-freq[0]
    obs.attrs['RBW_Units'] = 'Hz'
    
    data_products = ['I', 'Q', 'U', 'V']
    done = False
    for i in xrange(nChunks):
        # Find out how many frames remain in the file.  If this number is larger
        # than the maximum of frames we can work with at a time (maxFrames),
        # only deal with that chunk
        framesRemaining = nFrames - i*maxFrames
        if framesRemaining > maxFrames:
            framesWork = maxFrames
        else:
            framesWork = framesRemaining
        print("Working on chunk %i, %i frames remaining" % (i+1, framesRemaining))
        
        count = {0:0, 1:0, 2:0, 3:0}
        data = numpy.zeros((4,framesWork*vdif.DATA_LENGTH/beampols), dtype=numpy.csingle)
        # If there are fewer frames than we need to fill an FFT, skip this chunk
        if data.shape[1] < LFFT:
            break
            
        # Inner loop that actually reads the frames into the data array
        print("Working on %.1f ms of data" % ((framesWork*vdif.DATA_LENGTH/beampols/srate)*1000.0))
        
        for j in xrange(framesWork):
            # Read in the next frame and anticipate any problems that could occur
            try:
                cFrame = vdif.read_frame(fh, central_freq=header['OBSFREQ'], sample_rate=header['OBSBW']*2.0, verbose=False)
            except errors.EOFError:
                done = True
                break
            except errors.SyncError:
                continue
                
            beam,pol = cFrame.id
            aStand = pol
            if j is 0:
                cTime = cFrame.time
                
            try:
                data[aStand, count[aStand]*vdif.DATA_LENGTH:(count[aStand]+1)*vdif.DATA_LENGTH] = cFrame.payload.data
                count[aStand] +=  1
            except ValueError:
                raise RuntimeError("Invalid Shape")
                
        # Save out some easy stuff
        dataSets['obs%i-time' % obsID][i] = cTime
        
        if config['countSats']:
            sats = ((data.real**2 + data.imag**2) >= 49).sum(axis=1)
            dataSets['obs%i-Saturation1' % obsID][i,:] = sats[0:2]
            dataSets['obs%i-Saturation2' % obsID][i,:] = sats[2:4]
        else:
            dataSets['obs%i-Saturation1' % obsID][i,:] = -1
            dataSets['obs%i-Saturation2' % obsID][i,:] = -1
            
        # Calculate the spectra for this block of data and then weight the results by 
        # the total number of frames read.  This is needed to keep the averages correct.
        if clip1 == clip2:
            freq, tempSpec1 = fxc.StokesMaster(data, antennas, LFFT=2*LFFT, window=config['window'], verbose=config['verbose'], sample_rate=srate, clip_level=clip1)
            freq, tempSpec1 = freq[LFFT:], tempSpec1[:,LFFT:]
            if lsb:
                ## TODO:  It may not be this simple
                tempSpec1 = tempSpec1[:,::-1]
                
            for t in (1,2):
                for l,p in enumerate(data_products):
                    dataSets['obs%i-%s%i' % (obsID, p, t)][i,:] = tempSpec1[l,t-1,:]
                    
        else:
            freq, tempSpec1 = fxc.StokesMaster(data[:2,:], antennas[:2], LFFT=2*LFFT, window=config['window'], verbose=config['verbose'], sample_rate=srate, clip_level=clip1)
            freq, tempSpec2 = fxc.StokesMaster(data[2:,:], antennas[2:], LFFT=2*LFFT, window=config['window'], verbose=config['verbose'], sample_rate=srate, clip_level=clip2)
            freq, tempSpec1, tempSpec2 = freq[LFFT:], tempSpec1[:,LFFT:], tempSpec2[:,LFFT:]
<<<<<<< HEAD
            if lsb:
                ## TODO:  It may not be this simple
                tempSpec1, tempSpec2 = tempSpec1[:,::-1], tempSpec2[:,::-1]
                
            for l,p in enumerate(dataProducts):
=======
            
            for l,p in enumerate(data_products):
>>>>>>> e66a2e4e
                dataSets['obs%i-%s%i' % (obsID, p, 1)][i,:] = tempSpec1[l,0,:]
                dataSets['obs%i-%s%i' % (obsID, p, 2)][i,:] = tempSpec2[l,0,:]
                
        # We don't really need the data array anymore, so delete it
        del(data)
        
        # Are we done yet?
        if done:
            break
            
    return True


def main(args):
    # Parse command line options
    config = parseOptions(args)
    
    # Length of the FFT
    LFFT = config['LFFT']
    
    # Open the file and find good data (not spectrometer data)
    filename = config['args'][0]
    fh = open(filename, "rb")
<<<<<<< HEAD
    is_vlite = is_vlite_vdif(fh)
    if is_vlite:
        ## TODO:  Clean this up
        header = {'OBSFREQ': 352e6,
                  'OBSBW':   64e6}
    else:
        header = vdif.readGUPPIHeader(fh)
    vdif.FrameSize = vdif.getFrameSize(fh)
    nFramesFile = os.path.getsize(filename) / vdif.FrameSize
=======
    header = vdif.read_guppi_header(fh)
    vdif.FRAME_SIZE = vdif.get_frame_size(fh)
    nFramesFile = os.path.getsize(filename) / vdif.FRAME_SIZE
>>>>>>> e66a2e4e
    
    while True:
        try:
            junkFrame = vdif.read_frame(fh, central_freq=header['OBSFREQ'], sample_rate=header['OBSBW']*2.0)
            try:
                srate = junkFrame.sample_rate
                t0 = junkFrame.time
                vdif.DATA_LENGTH = junkFrame.payload.data.size
                break
            except ZeroDivisionError:
                pass
        except errors.SyncError:
            fh.seek(-vdif.FRAME_SIZE+1, 1)
            
    fh.seek(-vdif.FRAME_SIZE, 1)
    
    beam,pol = junkFrame.id
    beams = 1
    tunepols = vdif.get_thread_count(fh)
    tunepol = tunepols
    beampols = tunepol

    # Offset in frames for beampols beam/tuning/pol. sets
    offset = int(config['offset'] * srate / vdif.DATA_LENGTH * beampols)
    offset = int(1.0 * offset / beampols) * beampols
    fh.seek(offset*vdif.FRAME_SIZE, 1)
    
    # Iterate on the offsets until we reach the right point in the file.  This
    # is needed to deal with files that start with only one tuning and/or a 
    # different sample rate.  
    while True:
        ## Figure out where in the file we are and what the current tuning/sample 
        ## rate is
        junkFrame = vdif.read_frame(fh, central_freq=header['OBSFREQ'], sample_rate=header['OBSBW']*2.0)
        srate = junkFrame.sample_rate
        t1 = junkFrame.time
        tunepols = (vdif.get_thread_count(fh),)
        tunepol = tunepols[0]
        beampols = tunepol
        fh.seek(-vdif.FRAME_SIZE, 1)
        
        ## See how far off the current frame is from the target
        tDiff = t1 - (t0 + config['offset'])
        
        ## Half that to come up with a new seek parameter
        tCorr = -tDiff / 2.0
        cOffset = int(tCorr * srate / vdif.DATA_LENGTH * beampols)
        cOffset = int(1.0 * cOffset / beampols) * beampols
        offset += cOffset
        
        ## If the offset is zero, we are done.  Otherwise, apply the offset
        ## and check the location in the file again/
        if cOffset is 0:
            break
        fh.seek(cOffset*vdif.FRAME_SIZE, 1)
    
    # Update the offset actually used
    config['offset'] = t1 - t0
    offset = int(round(config['offset'] * srate / vdif.DATA_LENGTH * beampols))
    offset = int(1.0 * offset / beampols) * beampols

    # Make sure that the file chunk size contains is an integer multiple
    # of the FFT length so that no data gets dropped.  This needs to
    # take into account the number of beampols in the data, the FFT length,
    # and the number of samples per frame.
    maxFrames = int(1.0*config['maxFrames']/beampols*vdif.DATA_LENGTH/float(2*LFFT))*2*LFFT/vdif.DATA_LENGTH*beampols

    # Number of frames to integrate over
    nFramesAvg = int(config['average'] * srate / vdif.DATA_LENGTH * beampols)
    nFramesAvg = int(1.0 * nFramesAvg / beampols*vdif.DATA_LENGTH/float(2*LFFT))*2*LFFT/vdif.DATA_LENGTH*beampols
    config['average'] = 1.0 * nFramesAvg / beampols * vdif.DATA_LENGTH / srate
    maxFrames = nFramesAvg
    
    # Number of remaining chunks (and the correction to the number of
    # frames to read in).
    if config['metadata'] is not None:
        config['duration'] = 0
    if config['duration'] == 0:
        config['duration'] = 1.0 * nFramesFile / beampols * vdif.DATA_LENGTH / srate
        config['duration'] -= config['offset']
    else:
        config['duration'] = int(round(config['duration'] * srate * beampols / vdif.DATA_LENGTH) / beampols * vdif.DATA_LENGTH / srate)
    nChunks = int(round(config['duration'] / config['average']))
    if nChunks == 0:
        nChunks = 1
    nFrames = nFramesAvg*nChunks
    
    # Date & Central Frequency
    t1  = junkFrame.time
    beginDate = junkFrame.time.datetime
    central_freq1 = 0.0
    central_freq2 = 0.0
    for i in xrange(4):
        junkFrame = vdif.read_frame(fh, central_freq=header['OBSFREQ'], sample_rate=header['OBSBW']*2.0)
        b,p = junkFrame.id
        if p == 0:
            central_freq1 = junkFrame.central_freq
        elif p == 0:
            central_freq2 = junkFrame.central_freq
        else:
            pass
    fh.seek(-4*vdif.FRAME_SIZE, 1)
    
    config['freq1'] = central_freq1
    config['freq2'] = central_freq2

    # File summary
    print("Filename: %s" % filename)
    print("Date of First Frame: %s" % str(beginDate))
    print("Beams: %i" % beams)
    print("Tune/Pols: %i" % tunepols)
    print("Sample Rate: %i Hz" % srate)
    print("Bit Depth: %i" % junkFrame.header.bits_per_sample)
    print("Tuning Frequency: %.3f Hz (1); %.3f Hz (2)" % (central_freq1, central_freq2))
    print("Frames: %i (%.3f s)" % (nFramesFile, 1.0 * nFramesFile / beampols * vdif.DATA_LENGTH / srate))
    print("---")
    print("Offset: %.3f s (%i frames)" % (config['offset'], offset))
    print("Integration: %.3f s (%i frames; %i frames per beam/tune/pol)" % (config['average'], nFramesAvg, nFramesAvg / beampols))
    print("Duration: %.3f s (%i frames; %i frames per beam/tune/pol)" % (config['average']*nChunks, nFrames, nFrames / beampols))
    print("Chunks: %i" % nChunks)
    print(" ")
    
    # Get the clip levels
    clip1 = config['clip']
    clip2 = config['clip']
        
    # Make the pseudo-antennas for Stokes calculation
    antennas = []
    for i in xrange(4):
        if i / 2 == 0:
            newAnt = stations.Antenna(1)
        else:
            newAnt = stations.Antenna(2)
            
        if i % 2 == 0:
            newAnt.pol = 0
        else:
            newAnt.pol = 1
            
        antennas.append(newAnt)
        
    # Setup the output file
    outname = os.path.split(filename)[1]
    outname = os.path.splitext(outname)[0]
    outname = '%s-waterfall.hdf5' % outname
    
    if os.path.exists(outname):
        if not config['force']:
            yn = raw_input("WARNING: '%s' exists, overwrite? [Y/n] " % outname)
        else:
            yn = 'y'
            
        if yn not in ('n', 'N'):
            os.unlink(outname)
        else:
            raise RuntimeError("Output file '%s' already exists" % outname)
            
    f = hdfData.createNewFile(outname)
    
    # Look at the metadata and come up with a list of observations.  If 
    # there are no metadata, create a single "observation" that covers the
    # whole file.
    obsList = {}
    if config['metadata'] is not None:
        sdf = metabundle.get_sdf(config['metadata'])
        
        sdfBeam  = sdf.sessions[0].vdifBeam
        spcSetup = sdf.sessions[0].spcSetup
        if sdfBeam != beam:
            raise RuntimeError("Metadata is for beam #%i, but data is from beam #%i" % (sdfBeam, beam))
            
        for i,obs in enumerate(sdf.sessions[0].observations):
            sdfStart = mcs.mjdmpm_to_datetime(obs.mjd, obs.mpm)
            sdfStop  = mcs.mjdmpm_to_datetime(obs.mjd, obs.mpm + obs.dur)
            obsDur   = obs.dur/1000.0
            obsSR    = srate
            
            obsList[i+1] = (sdfStart, sdfStop, obsDur, obsSR)
            
        print("Observations:")
        for i in sorted(obsList.keys()):
            obs = obsList[i]
            print(" #%i: %s to %s (%.3f s) at %.3f MHz" % (i, obs[0], obs[1], obs[2], obs[3]/1e6))
        print(" ")
            
        hdfData.fillFromMetabundle(f, config['metadata'])
        
    elif config['sdf'] is not None:
        from lsl.common import mcs
        from lsl.common.sdf import parse_sdf
        sdf = parse_sdf(config['sdf'])
        
        sdfBeam  = sdf.sessions[0].vdifBeam
        spcSetup = sdf.sessions[0].spcSetup
        if sdfBeam != beam:
            raise RuntimeError("Metadata is for beam #%i, but data is from beam #%i" % (sdfBeam, beam))
            
        for i,obs in enumerate(sdf.sessions[0].observations):
            sdfStart = mcs.mjdmpm_to_datetime(obs.mjd, obs.mpm)
            sdfStop  = mcs.mjdmpm_to_datetime(obs.mjd, obs.mpm + obs.dur)
            obsChunks = int(numpy.ceil(obs.dur/1000.0 * srate / (spcSetup[0]*spcSetup[1])))
            
            obsList[i+1] = (sdfStart, sdfStop, obsChunks)
            
        hdfData.fillFromSDF(f, config['sdf'])
        
    else:
        obsList[1] = (datetime.utcfromtimestamp(t1), datetime(2222,12,31,23,59,59), config['duration'], srate)
        
        hdfData.fillMinimum(f, 1, beam, srate)
        
    if config['linear']:
        data_products = ['XX', 'YY']
    else:
        data_products = ['I', 'Q', 'U', 'V']
        
    for o in sorted(obsList.keys()):
        for t in (1,2):
            hdfData.createDataSets(f, o, t, numpy.arange(LFFT-1 if float(fxc.__version__) < 0.8 else LFFT, dtype=numpy.float32), int(round(obsList[o][2]/config['average'])), data_products)
            
    f.attrs['FileGenerator'] = 'hdfWaterfall.py'
    f.attrs['InputData'] = os.path.basename(filename)
    
    # Create the various HDF group holders
    ds = {}
    for o in sorted(obsList.keys()):
        obs = hdfData.getObservationSet(f, o)
        
        ds['obs%i' % o] = obs
        ds['obs%i-time' % o] = obs.create_dataset('time', (int(round(obsList[o][2]/config['average'])),), 'f8')
        
        for t in (1,2):
            ds['obs%i-freq%i' % (o, t)] = hdfData.get_data_set(f, o, t, 'freq')
            for p in data_products:
                ds["obs%i-%s%i" % (o, p, t)] = hdfData.get_data_set(f, o, t, p)
            ds['obs%i-Saturation%i' % (o, t)] = hdfData.get_data_set(f, o, t, 'Saturation')
            
    # Load in the correct analysis function
    if config['linear']:
        processDataBatch = processDataBatchLinear
    else:
        processDataBatch = processDataBatchStokes
        
    # Go!
    for o in sorted(obsList.keys()):
        try:
<<<<<<< HEAD
            processDataBatch(fh, header, antennas, obsList[o][0], obsList[o][2], obsList[o][3], config, ds, obsID=o, clip1=clip1, clip2=clip2, lsb=is_vlite)
        except RuntimeError, e:
            print "Observation #%i: %s, abandoning this observation" % (o, str(e))
=======
            processDataBatch(fh, header, antennas, obsList[o][0], obsList[o][2], obsList[o][3], config, ds, obsID=o, clip1=clip1, clip2=clip2)
        except RuntimeError as e:
            print("Observation #%i: %s, abandoning this observation" % (o, str(e)))
>>>>>>> e66a2e4e

    # Save the output to a HDF5 file
    f.close()


if __name__ == "__main__":
    main(sys.argv[1:])<|MERGE_RESOLUTION|>--- conflicted
+++ resolved
@@ -173,11 +173,7 @@
     return (newFreq, units)
 
 
-<<<<<<< HEAD
-def processDataBatchLinear(fh, header, antennas, tStart, duration, sampleRate, config, dataSets, obsID=1, clip1=0, clip2=0, lsb=False):
-=======
-def processDataBatchLinear(fh, header, antennas, tStart, duration, sample_rate, config, dataSets, obsID=1, clip1=0, clip2=0):
->>>>>>> e66a2e4e
+def processDataBatchLinear(fh, header, antennas, tStart, duration, sample_rate, config, dataSets, obsID=1, clip1=0, clip2=0, lsb=False):
     """
     Process a chunk of data in a raw vdif file into linear polarization 
     products and add the contents to an HDF5 file.
@@ -351,15 +347,10 @@
             freq, tempSpec1 = fxc.SpecMaster(data[:2,:], LFFT=2*LFFT, window=config['window'], verbose=config['verbose'], sample_rate=srate, clip_level=clip1)
             freq, tempSpec2 = fxc.SpecMaster(data[2:,:], LFFT=2*LFFT, window=config['window'], verbose=config['verbose'], sample_rate=srate, clip_level=clip2)
             freq, tempSpec1, tempSpec2 = freq[LFFT:], tempSpec1[:,LFFT:], tempSpec2[:,LFFT:]
-<<<<<<< HEAD
             if lsb:
                 tempSpec1, tempSpec2 = tempSpec1[:,::-1], tempSpec2[:,::-1]
                 
             for l,p in enumerate(dataProducts):
-=======
-            
-            for l,p in enumerate(data_products):
->>>>>>> e66a2e4e
                 dataSets['obs%i-%s%i' % (obsID, p, 1)][i,:] = tempSpec1[l,:]
                 dataSets['obs%i-%s%i' % (obsID, p, 2)][i,:] = tempSpec2[l,:]
                 
@@ -373,11 +364,7 @@
     return True
 
 
-<<<<<<< HEAD
-def processDataBatchStokes(fh, header, antennas, tStart, duration, sampleRate, config, dataSets, obsID=1, clip1=0, clip2=0, lsb=False):
-=======
-def processDataBatchStokes(fh, header, antennas, tStart, duration, sample_rate, config, dataSets, obsID=1, clip1=0, clip2=0):
->>>>>>> e66a2e4e
+def processDataBatchStokes(fh, header, antennas, tStart, duration, sample_rate, config, dataSets, obsID=1, clip1=0, clip2=0, lsb=False):
     """
     Process a chunk of data in a raw vdif file into Stokes parameters and 
     add the contents to an HDF5 file.
@@ -550,16 +537,11 @@
             freq, tempSpec1 = fxc.StokesMaster(data[:2,:], antennas[:2], LFFT=2*LFFT, window=config['window'], verbose=config['verbose'], sample_rate=srate, clip_level=clip1)
             freq, tempSpec2 = fxc.StokesMaster(data[2:,:], antennas[2:], LFFT=2*LFFT, window=config['window'], verbose=config['verbose'], sample_rate=srate, clip_level=clip2)
             freq, tempSpec1, tempSpec2 = freq[LFFT:], tempSpec1[:,LFFT:], tempSpec2[:,LFFT:]
-<<<<<<< HEAD
             if lsb:
                 ## TODO:  It may not be this simple
                 tempSpec1, tempSpec2 = tempSpec1[:,::-1], tempSpec2[:,::-1]
                 
             for l,p in enumerate(dataProducts):
-=======
-            
-            for l,p in enumerate(data_products):
->>>>>>> e66a2e4e
                 dataSets['obs%i-%s%i' % (obsID, p, 1)][i,:] = tempSpec1[l,0,:]
                 dataSets['obs%i-%s%i' % (obsID, p, 2)][i,:] = tempSpec2[l,0,:]
                 
@@ -583,21 +565,15 @@
     # Open the file and find good data (not spectrometer data)
     filename = config['args'][0]
     fh = open(filename, "rb")
-<<<<<<< HEAD
     is_vlite = is_vlite_vdif(fh)
     if is_vlite:
         ## TODO:  Clean this up
         header = {'OBSFREQ': 352e6,
                   'OBSBW':   64e6}
     else:
-        header = vdif.readGUPPIHeader(fh)
-    vdif.FrameSize = vdif.getFrameSize(fh)
-    nFramesFile = os.path.getsize(filename) / vdif.FrameSize
-=======
-    header = vdif.read_guppi_header(fh)
+        header = vdif.read_guppi_header(fh)
     vdif.FRAME_SIZE = vdif.get_frame_size(fh)
     nFramesFile = os.path.getsize(filename) / vdif.FRAME_SIZE
->>>>>>> e66a2e4e
     
     while True:
         try:
@@ -844,15 +820,9 @@
     # Go!
     for o in sorted(obsList.keys()):
         try:
-<<<<<<< HEAD
             processDataBatch(fh, header, antennas, obsList[o][0], obsList[o][2], obsList[o][3], config, ds, obsID=o, clip1=clip1, clip2=clip2, lsb=is_vlite)
-        except RuntimeError, e:
-            print "Observation #%i: %s, abandoning this observation" % (o, str(e))
-=======
-            processDataBatch(fh, header, antennas, obsList[o][0], obsList[o][2], obsList[o][3], config, ds, obsID=o, clip1=clip1, clip2=clip2)
         except RuntimeError as e:
             print("Observation #%i: %s, abandoning this observation" % (o, str(e)))
->>>>>>> e66a2e4e
 
     # Save the output to a HDF5 file
     f.close()
