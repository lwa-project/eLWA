#!/usr/bin/env python

"""
Given a VDIF file, plot the time averaged spectra for each beam output over some 
period.
"""

# Python3 compatibility
from __future__ import print_function, division, absolute_import
import sys
if sys.version_info > (3,):
    xrange = range
    raw_input = input
    
import os
import sys
import h5py
import math
import numpy
import ephem
import getopt
from datetime import datetime

import lsl.reader.vdif as vdif
import lsl.reader.drspec as drspec
import lsl.reader.errors as errors
import lsl.statistics.robust as robust
import lsl.correlator.fx as fxc
from lsl.astro import unix_to_utcjd, DJD_OFFSET
from lsl.common import progress, stations
from lsl.common import mcs, metabundle

import matplotlib.pyplot as plt

from utils import *

import data as hdfData


def usage(exitCode=None):
    print("""vdifWaterfall.py - Read in VDIF files and create a collection of 
time-averaged spectra.  These spectra are saved to a HDF5 file called <filename>-waterfall.hdf5.

Usage: vdifWaterfall.py [OPTIONS] file

Options:
-h, --help                  Display this help information
-t, --bartlett              Apply a Bartlett window to the data
-b, --blackman              Apply a Blackman window to the data
-n, --hanning               Apply a Hanning window to the data
-s, --skip                  Skip the specified number of seconds at the beginning
                            of the file (default = 0)
-a, --average               Number of seconds of data to average for spectra 
                            (default = 1)
-d, --duration              Number of seconds to calculate the waterfall for 
                            (default = 0; run the entire file)
-q, --quiet                 Run vdifSpectra in silent mode and do not show the plots
-l, --fft-length            Set FFT length (default = 4096)
-c, --clip-level            FFT blanking clipping level in counts (default = 0, 
                            0 disables)
-f, --force                 Force overwritting of existing HDF5 files
-k, --stokes                Generate Stokes parameters instead of XX and YY
-w, --without-sats          Do not generate saturation counts

Note:  Both the -m/--metadata and -i/--sdf options provide the same additional
    observation information to hdfWaterfall.py so only one needs to be provided.

Note:  Specifying the -m/--metadata or -i/--sdf optiosn overrides the 
    -d/--duration setting and the entire file is reduced.
""")
    
    if exitCode is not None:
        sys.exit(exitCode)
    else:
        return True


def parseOptions(args):
    config = {}
    # Command line flags - default values
    config['offset'] = 0.0
    config['average'] = 1.0
    config['LFFT'] = 4096
    config['freq1'] = 0
    config['freq2'] = 0
    config['maxFrames'] = 28000
    config['window'] = fxc.null_window
    config['duration'] = 0.0
    config['verbose'] = True
    config['clip'] = 0
    config['metadata'] = None
    config['sdf'] = None
    config['force'] = False
    config['linear'] = True
    config['countSats'] = True
    config['args'] = []
    
    # Read in and process the command line flags
    try:
        opts, args = getopt.getopt(args, "hqtbnl:s:a:d:c:fkw", ["help", "quiet", "bartlett", "blackman", "hanning", "fft-length=", "skip=", "average=", "duration=", "freq1=", "freq2=", "clip-level=", "force", "stokes", "without-sats"])
    except getopt.GetoptError as err:
        # Print help information and exit:
        print(str(err)) # will print something like "option -a not recognized"
        usage(exitCode=2)
        
    # Work through opts
    for opt, value in opts:
        if opt in ('-h', '--help'):
            usage(exitCode=0)
        elif opt in ('-q', '--quiet'):
            config['verbose'] = False
        elif opt in ('-t', '--bartlett'):
            config['window'] = numpy.bartlett
        elif opt in ('-b', '--blackman'):
            config['window'] = numpy.blackman
        elif opt in ('-n', '--hanning'):
            config['window'] = numpy.hanning
        elif opt in ('-l', '--fft-length'):
            config['LFFT'] = int(value)
        elif opt in ('-s', '--skip'):
            config['offset'] = float(value)
        elif opt in ('-a', '--average'):
            config['average'] = float(value)
        elif opt in ('-d', '--duration'):
            config['duration'] = float(value)
        elif opt in ('-c', '--clip-level'):
            config['clip'] = int(value)
        elif opt in ('-e', '--estimate-clip'):
            config['estimate'] = True
        elif opt in ('-m', '--metadata'):
            config['metadata'] = value
        elif opt in ('-i', '--sdf'):
            config['sdf'] = value
        elif opt in ('-f', '--force'):
            config['force'] = True
        elif opt in ('-k', '--stokes'):
            config['linear'] = False
        elif opt in ('-w', '--without-sats'):
            config['countSats'] = False
        else:
            assert False
            
    # Add in arguments
    config['args'] = args
    
    # Return configuration
    return config


def bestFreqUnits(freq):
    """Given a numpy array of frequencies in Hz, return a new array with the
    frequencies in the best units possible (kHz, MHz, etc.)."""
    
    # Figure out how large the data are
    scale = int(math.log10(freq.max()))
    if scale >= 9:
        divis = 1e9
        units = 'GHz'
    elif scale >= 6:
        divis = 1e6
        units = 'MHz'
    elif scale >= 3:
        divis = 1e3
        units = 'kHz'
    else:
        divis = 1
        units = 'Hz'
        
    # Convert the frequency
    newFreq = freq / divis
    
    # Return units and freq
    return (newFreq, units)


def processDataBatchLinear(fh, header, antennas, tStart, duration, sample_rate, config, dataSets, obsID=1, clip1=0, clip2=0, lsb=False):
    """
    Process a chunk of data in a raw vdif file into linear polarization 
    products and add the contents to an HDF5 file.
    """
    
    # Length of the FFT
    LFFT = config['LFFT']
    
    # Find the start of the observation
    junkFrame = vdif.read_frame(fh, central_freq=header['OBSFREQ'], sample_rate=header['OBSBW']*2.0)
    srate = junkFrame.sample_rate
    t0 = junkFrame.time
    fh.seek(-vdif.FRAME_SIZE, 1)
    
    print('Looking for #%i at %s with sample rate %.1f Hz...' % (obsID, tStart, sample_rate))
    while t0.datetime < tStart or srate != sample_rate:
        junkFrame = vdif.read_frame(fh, central_freq=header['OBSFREQ'], sample_rate=header['OBSBW']*2.0)
        srate = junkFrame.sample_rate
        t0 = junkFrame.time
    print('... Found #%i at %s with sample rate %.1f Hz' % (obsID, junkFrame.time.datetime, srate))
    tDiff = t0.datetime - tStart
    try:
        duration = duration - tDiff.total_seconds()
    except:
        duration = duration - (tDiff.seconds + tDiff.microseconds/1e6)
    
    beam,pol = junkFrame.id
    beams = vdif.get_thread_count(fh)
    tunepols = vdif.get_thread_count(fh)
    tunepol = tunepols
    beampols = tunepol
    
    # Make sure that the file chunk size contains is an integer multiple
    # of the FFT length so that no data gets dropped.  This needs to
    # take into account the number of beampols in the data, the FFT length,
    # and the number of samples per frame.
    maxFrames = int(1.0*config['maxFrames']/beampols*vdif.DATA_LENGTH/float(2*LFFT))*2*LFFT//vdif.DATA_LENGTH*beampols
    
    # Number of frames per second 
    nFramesSecond = int(srate) // vdif.DATA_LENGTH
    
    # Number of frames to integrate over
    nFramesAvg = int(round(config['average'] * srate / vdif.DATA_LENGTH * beampols))
    nFramesAvg = int(1.0 * nFramesAvg / beampols*vdif.DATA_LENGTH/float(2*LFFT))*2*LFFT//vdif.DATA_LENGTH*beampols
    config['average'] = 1.0 * nFramesAvg / beampols * vdif.DATA_LENGTH / srate
    maxFrames = nFramesAvg
    
    # Number of remaining chunks (and the correction to the number of
    # frames to read in).
    nChunks = int(round(duration / config['average']))
    if nChunks == 0:
        nChunks = 1
    nFrames = nFramesAvg*nChunks
    
    # Line up the time tags for the various tunings/polarizations
    timetags = []
    for i in xrange(16):
        junkFrame = vdif.read_frame(fh, central_freq=header['OBSFREQ'], sample_rate=header['OBSBW']*2.0)
        timetags.append(junkFrame.header.seconds_from_epoch*nFramesSecond + junkFrame.header.frame_in_second)
    fh.seek(-16*vdif.FRAME_SIZE, 1)
    
    i = 0
    if beampols == 4:
        while (timetags[i+0] != timetags[i+1]) or (timetags[i+0] != timetags[i+2]) or (timetags[i+0] != timetags[i+3]):
            i += 1
            fh.seek(vdif.FRAME_SIZE, 1)
            
    elif beampols == 2:
        while timetags[i+0] != timetags[i+1]:
            i += 1
            fh.seek(vdif.FRAME_SIZE, 1)
            
    # Date & Central Frequency
    beginDate = junkFrame.time.datetime
    central_freq1 = 0.0
    central_freq2 = 0.0
    for i in xrange(4):
        junkFrame = vdif.read_frame(fh, central_freq=header['OBSFREQ'], sample_rate=header['OBSBW']*2.0)
        b,p = junkFrame.id
        if p == 0:
            central_freq1 = junkFrame.central_freq
        elif p == 0:
            central_freq2 = junkFrame.central_freq
        else:
            pass
    fh.seek(-4*vdif.FRAME_SIZE, 1)
    freq = numpy.fft.fftshift(numpy.fft.fftfreq(LFFT, d=2/srate))
    if float(fxc.__version__) < 0.8:
        freq = freq[1:]
        
    dataSets['obs%i-freq1' % obsID][:] = freq + central_freq1
    dataSets['obs%i-freq2' % obsID][:] = freq + central_freq2
    
    obs = dataSets['obs%i' % obsID]
    obs.attrs['tInt'] = config['average']
    obs.attrs['tInt_Unit'] = 's'
    obs.attrs['LFFT'] = LFFT
    obs.attrs['nchan'] = LFFT-1 if float(fxc.__version__) < 0.8 else LFFT
    obs.attrs['RBW'] = freq[1]-freq[0]
    obs.attrs['RBW_Units'] = 'Hz'
    
    data_products = ['XX', 'YY']
    done = False
    for i in xrange(nChunks):
        # Find out how many frames remain in the file.  If this number is larger
        # than the maximum of frames we can work with at a time (maxFrames),
        # only deal with that chunk
        framesRemaining = nFrames - i*maxFrames
        if framesRemaining > maxFrames:
            framesWork = maxFrames
        else:
            framesWork = framesRemaining
        print("Working on chunk %i, %i frames remaining" % (i+1, framesRemaining))
        
        count = {0:0, 1:0, 2:0, 3:0}
        data = numpy.zeros((4,framesWork*vdif.DATA_LENGTH//beampols), dtype=numpy.csingle)
        # If there are fewer frames than we need to fill an FFT, skip this chunk
        if data.shape[1] < LFFT:
            break
            
        # Inner loop that actually reads the frames into the data array
        print("Working on %.1f ms of data" % ((framesWork*vdif.DATA_LENGTH/beampols/srate)*1000.0))
        
        for j in xrange(framesWork):
            # Read in the next frame and anticipate any problems that could occur
            try:
                cFrame = vdif.read_frame(fh, central_freq=header['OBSFREQ'], sample_rate=header['OBSBW']*2.0, verbose=False)
            except errors.EOFError:
                done = True
                break
            except errors.SyncError:
                continue

            beam,pol = cFrame.id
            aStand = pol
            if j is 0:
                cTime = cFrame.time
                
            try:
                data[aStand, count[aStand]*vdif.DATA_LENGTH:(count[aStand]+1)*vdif.DATA_LENGTH] = cFrame.payload.data
                count[aStand] +=  1
            except ValueError:
                raise RuntimeError("Invalid Shape")
                
        # Save out some easy stuff
        dataSets['obs%i-time' % obsID][i] = float(cTime)
        
        if config['countSats']:
            sats = ((data.real**2 + data.imag**2) >= 49).sum(axis=1)
            dataSets['obs%i-Saturation1' % obsID][i,:] = sats[0:2]
            dataSets['obs%i-Saturation2' % obsID][i,:] = sats[2:4]
        else:
            dataSets['obs%i-Saturation1' % obsID][i,:] = -1
            dataSets['obs%i-Saturation2' % obsID][i,:] = -1
        
        # Calculate the spectra for this block of data and then weight the results by 
        # the total number of frames read.  This is needed to keep the averages correct.
        if clip1 == clip2:
            freq, tempSpec1 = fxc.SpecMaster(data, LFFT=2*LFFT, window=config['window'], verbose=config['verbose'], sample_rate=srate, clip_level=clip1)
            freq, tempSpec1 = freq[LFFT:], tempSpec1[:,LFFT:]
            if lsb:
                tempSpec1 = tempSpec1[:,::-1]
                
            l = 0
            for t in (1,2):
                for p in data_products:
                    dataSets['obs%i-%s%i' % (obsID, p, t)][i,:] = tempSpec1[l,:]
                    l += 1
                    
        else:
            freq, tempSpec1 = fxc.SpecMaster(data[:2,:], LFFT=2*LFFT, window=config['window'], verbose=config['verbose'], sample_rate=srate, clip_level=clip1)
            freq, tempSpec2 = fxc.SpecMaster(data[2:,:], LFFT=2*LFFT, window=config['window'], verbose=config['verbose'], sample_rate=srate, clip_level=clip2)
            freq, tempSpec1, tempSpec2 = freq[LFFT:], tempSpec1[:,LFFT:], tempSpec2[:,LFFT:]
            if lsb:
                tempSpec1, tempSpec2 = tempSpec1[:,::-1], tempSpec2[:,::-1]
                
            for l,p in enumerate(dataProducts):
                dataSets['obs%i-%s%i' % (obsID, p, 1)][i,:] = tempSpec1[l,:]
                dataSets['obs%i-%s%i' % (obsID, p, 2)][i,:] = tempSpec2[l,:]
                
        # We don't really need the data array anymore, so delete it
        del(data)
        
        # Are we done yet?
        if done:
            break
            
    return True


def processDataBatchStokes(fh, header, antennas, tStart, duration, sample_rate, config, dataSets, obsID=1, clip1=0, clip2=0, lsb=False):
    """
    Process a chunk of data in a raw vdif file into Stokes parameters and 
    add the contents to an HDF5 file.
    """
    
    # Length of the FFT
    LFFT = config['LFFT']
    
    # Find the start of the observation
    junkFrame = vdif.read_frame(fh, central_freq=header['OBSFREQ'], sample_rate=header['OBSBW']*2.0)
    srate = junkFrame.sample_rate
    t0 = junkFrame.time
    fh.seek(-vdif.FRAME_SIZE, 1)
    
    print('Looking for #%i at %s with sample rate %.1f Hz...' % (obsID, tStart, sample_rate))
    while t0.datetime < tStart or srate != sample_rate:
        junkFrame = vdif.read_frame(fh, central_freq=header['OBSFREQ'], sample_rate=header['OBSBW']*2.0)
        srate = junkFrame.sample_rate
        t0 = junkFrame.time
    print('... Found #%i at %s with sample rate %.1f Hz' % (obsID, datetime.utcfromtimestamp(t0), srate))
    tDiff = t0.datetime - tStart
    try:
        duration = duration - tDiff.total_seconds()
    except:
        duration = duration - (tDiff.seconds + tDiff.microseconds/1e6)
    
    beam,pol = junkFrame.id
    beams = vdif.get_thread_count(fh)
    tunepols = vdif.get_thread_count(fh)
    tunepol = tunepols
    beampols = tunepol
    
    # Make sure that the file chunk size contains is an integer multiple
    # of the FFT length so that no data gets dropped.  This needs to
    # take into account the number of beampols in the data, the FFT length,
    # and the number of samples per frame.
    maxFrames = int(1.0*config['maxFrames']/beampols*vdif.DATA_LENGTH/float(2*LFFT))*2*LFFT//vdif.DATA_LENGTH*beampols
    
    # Number of frames per second 
    nFramesSecond = int(srate) // vdif.DATA_LENGTH
    
    # Number of frames to integrate over
    nFramesAvg = int(round(config['average'] * srate / vdif.DATA_LENGTH * beampols))
    nFramesAvg = int(1.0 * nFramesAvg / beampols*vdif.DATA_LENGTH/float(2*LFFT))*2*LFFT//vdif.DATA_LENGTH*beampols
    config['average'] = 1.0 * nFramesAvg / beampols * vdif.DATA_LENGTH / srate
    maxFrames = nFramesAvg
    
    # Number of remaining chunks (and the correction to the number of
    # frames to read in).
    nChunks = int(round(duration / config['average']))
    if nChunks == 0:
        nChunks = 1
    nFrames = nFramesAvg*nChunks
    
    # Line up the time tags for the various tunings/polarizations
    timetags = []
    for i in xrange(16):
        junkFrame = vdif.read_frame(fh, central_freq=header['OBSFREQ'], sample_rate=header['OBSBW']*2.0)
        timetags.append(junkFrame.header.seconds_from_epoch*nFramesSecond + junkFrame.header.frame_in_second)
    fh.seek(-16*vdif.FRAME_SIZE, 1)
    
    i = 0
    if beampols == 4:
        while (timetags[i+0] != timetags[i+1]) or (timetags[i+0] != timetags[i+2]) or (timetags[i+0] != timetags[i+3]):
            i += 1
            fh.seek(vdif.FRAME_SIZE, 1)
            
    elif beampols == 2:
        while timetags[i+0] != timetags[i+1]:
            i += 1
            fh.seek(vdif.FRAME_SIZE, 1)
            
    # Date & Central Frequency
    beginDate = junkFrame.time.datetime
    central_freq1 = 0.0
    central_freq2 = 0.0
    for i in xrange(4):
        junkFrame = vdif.read_frame(fh, central_freq=header['OBSFREQ'], sample_rate=header['OBSBW']*2.0)
        b,p = junkFrame.id
        if p == 0:
            central_freq1 = junkFrame.central_freq
        elif p == 0:
            central_freq2 = junkFrame.central_freq
        else:
            pass
    fh.seek(-4*vdif.FRAME_SIZE, 1)
    freq = numpy.fft.fftshift(numpy.fft.fftfreq(LFFT, d=2/srate))
    if float(fxc.__version__) < 0.8:
        freq = freq[1:]
        
    dataSets['obs%i-freq1' % obsID][:] = freq + central_freq1
    dataSets['obs%i-freq2' % obsID][:] = freq + central_freq2
    
    obs = dataSets['obs%i' % obsID]
    obs.attrs['tInt'] = config['average']
    obs.attrs['tInt_Unit'] = 's'
    obs.attrs['LFFT'] = LFFT
    obs.attrs['nchan'] = LFFT-1 if float(fxc.__version__) < 0.8 else LFFT
    obs.attrs['RBW'] = freq[1]-freq[0]
    obs.attrs['RBW_Units'] = 'Hz'
    
    data_products = ['I', 'Q', 'U', 'V']
    done = False
    for i in xrange(nChunks):
        # Find out how many frames remain in the file.  If this number is larger
        # than the maximum of frames we can work with at a time (maxFrames),
        # only deal with that chunk
        framesRemaining = nFrames - i*maxFrames
        if framesRemaining > maxFrames:
            framesWork = maxFrames
        else:
            framesWork = framesRemaining
        print("Working on chunk %i, %i frames remaining" % (i+1, framesRemaining))
        
        count = {0:0, 1:0, 2:0, 3:0}
        data = numpy.zeros((4,framesWork*vdif.DATA_LENGTH//beampols), dtype=numpy.csingle)
        # If there are fewer frames than we need to fill an FFT, skip this chunk
        if data.shape[1] < LFFT:
            break
            
        # Inner loop that actually reads the frames into the data array
        print("Working on %.1f ms of data" % ((framesWork*vdif.DATA_LENGTH/beampols/srate)*1000.0))
        
        for j in xrange(framesWork):
            # Read in the next frame and anticipate any problems that could occur
            try:
                cFrame = vdif.read_frame(fh, central_freq=header['OBSFREQ'], sample_rate=header['OBSBW']*2.0, verbose=False)
            except errors.EOFError:
                done = True
                break
            except errors.SyncError:
                continue
                
            beam,pol = cFrame.id
            aStand = pol
            if j is 0:
                cTime = cFrame.time
                
            try:
                data[aStand, count[aStand]*vdif.DATA_LENGTH:(count[aStand]+1)*vdif.DATA_LENGTH] = cFrame.payload.data
                count[aStand] +=  1
            except ValueError:
                raise RuntimeError("Invalid Shape")
                
        # Save out some easy stuff
        dataSets['obs%i-time' % obsID][i] = float(cTime)
        
        if config['countSats']:
            sats = ((data.real**2 + data.imag**2) >= 49).sum(axis=1)
            dataSets['obs%i-Saturation1' % obsID][i,:] = sats[0:2]
            dataSets['obs%i-Saturation2' % obsID][i,:] = sats[2:4]
        else:
            dataSets['obs%i-Saturation1' % obsID][i,:] = -1
            dataSets['obs%i-Saturation2' % obsID][i,:] = -1
            
        # Calculate the spectra for this block of data and then weight the results by 
        # the total number of frames read.  This is needed to keep the averages correct.
        if clip1 == clip2:
            freq, tempSpec1 = fxc.StokesMaster(data, antennas, LFFT=2*LFFT, window=config['window'], verbose=config['verbose'], sample_rate=srate, clip_level=clip1)
<<<<<<< HEAD
            freq, tempSpec1 = freq[LFFT:], tempSpec1[:,LFFT:]
            if lsb:
                ## TODO:  It may not be this simple
                tempSpec1 = tempSpec1[:,::-1]
                
=======
            freq, tempSpec1 = freq[LFFT:], tempSpec1[:,:,LFFT:]
            
>>>>>>> 8e6af680
            for t in (1,2):
                for l,p in enumerate(data_products):
                    dataSets['obs%i-%s%i' % (obsID, p, t)][i,:] = tempSpec1[l,t-1,:]
                    
        else:
            freq, tempSpec1 = fxc.StokesMaster(data[:2,:], antennas[:2], LFFT=2*LFFT, window=config['window'], verbose=config['verbose'], sample_rate=srate, clip_level=clip1)
            freq, tempSpec2 = fxc.StokesMaster(data[2:,:], antennas[2:], LFFT=2*LFFT, window=config['window'], verbose=config['verbose'], sample_rate=srate, clip_level=clip2)
<<<<<<< HEAD
            freq, tempSpec1, tempSpec2 = freq[LFFT:], tempSpec1[:,LFFT:], tempSpec2[:,LFFT:]
            if lsb:
                ## TODO:  It may not be this simple
                tempSpec1, tempSpec2 = tempSpec1[:,::-1], tempSpec2[:,::-1]
                
            for l,p in enumerate(dataProducts):
=======
            freq, tempSpec1, tempSpec2 = freq[LFFT:], tempSpec1[:,:,LFFT:], tempSpec2[:,:,LFFT:]
            
            for l,p in enumerate(data_products):
>>>>>>> 8e6af680
                dataSets['obs%i-%s%i' % (obsID, p, 1)][i,:] = tempSpec1[l,0,:]
                dataSets['obs%i-%s%i' % (obsID, p, 2)][i,:] = tempSpec2[l,0,:]

        # We don't really need the data array anymore, so delete it
        del(data)
        
        # Are we done yet?
        if done:
            break
            
    return True


def main(args):
    # Parse command line options
    config = parseOptions(args)
    
    # Length of the FFT
    LFFT = config['LFFT']
    
    # Open the file and find good data (not spectrometer data)
    filename = config['args'][0]
    fh = open(filename, "rb")
    is_vlite = is_vlite_vdif(fh)
    if is_vlite:
        ## TODO:  Clean this up
        header = {'OBSFREQ': 352e6,
                  'OBSBW':   64e6}
    else:
        header = vdif.read_guppi_header(fh)
    vdif.FRAME_SIZE = vdif.get_frame_size(fh)
    nFramesFile = os.path.getsize(filename) // vdif.FRAME_SIZE
    
    while True:
        try:
            junkFrame = vdif.read_frame(fh, central_freq=header['OBSFREQ'], sample_rate=header['OBSBW']*2.0)
            try:
                srate = junkFrame.sample_rate
                t0 = junkFrame.time
                vdif.DATA_LENGTH = junkFrame.payload.data.size
                break
            except ZeroDivisionError:
                pass
        except errors.SyncError:
            fh.seek(-vdif.FRAME_SIZE+1, 1)
            
    fh.seek(-vdif.FRAME_SIZE, 1)
    
    beam,pol = junkFrame.id
    beams = 1
    tunepols = vdif.get_thread_count(fh)
    tunepol = tunepols
    beampols = tunepol

    # Offset in frames for beampols beam/tuning/pol. sets
    offset = int(config['offset'] * srate / vdif.DATA_LENGTH * beampols)
    offset = int(1.0 * offset / beampols) * beampols
    fh.seek(offset*vdif.FRAME_SIZE, 1)
    
    # Iterate on the offsets until we reach the right point in the file.  This
    # is needed to deal with files that start with only one tuning and/or a 
    # different sample rate.  
    while True:
        ## Figure out where in the file we are and what the current tuning/sample 
        ## rate is
        junkFrame = vdif.read_frame(fh, central_freq=header['OBSFREQ'], sample_rate=header['OBSBW']*2.0)
        srate = junkFrame.sample_rate
        t1 = junkFrame.time
        tunepols = (vdif.get_thread_count(fh),)
        tunepol = tunepols[0]
        beampols = tunepol
        fh.seek(-vdif.FRAME_SIZE, 1)
        
        ## See how far off the current frame is from the target
        tDiff = t1 - (t0 + config['offset'])
        
        ## Half that to come up with a new seek parameter
        tCorr = -tDiff / 2.0
        cOffset = int(tCorr * srate / vdif.DATA_LENGTH * beampols)
        cOffset = int(1.0 * cOffset / beampols) * beampols
        offset += cOffset
        
        ## If the offset is zero, we are done.  Otherwise, apply the offset
        ## and check the location in the file again/
        if cOffset is 0:
            break
        fh.seek(cOffset*vdif.FRAME_SIZE, 1)
    
    # Update the offset actually used
    config['offset'] = t1 - t0
    offset = int(round(config['offset'] * srate / vdif.DATA_LENGTH * beampols))
    offset = int(1.0 * offset / beampols) * beampols

    # Make sure that the file chunk size contains is an integer multiple
    # of the FFT length so that no data gets dropped.  This needs to
    # take into account the number of beampols in the data, the FFT length,
    # and the number of samples per frame.
    maxFrames = int(1.0*config['maxFrames']/beampols*vdif.DATA_LENGTH/float(2*LFFT))*2*LFFT/vdif.DATA_LENGTH*beampols

    # Number of frames to integrate over
    nFramesAvg = int(config['average'] * srate / vdif.DATA_LENGTH * beampols)
    nFramesAvg = int(1.0 * nFramesAvg / beampols*vdif.DATA_LENGTH/float(2*LFFT))*2*LFFT/vdif.DATA_LENGTH*beampols
    config['average'] = 1.0 * nFramesAvg / beampols * vdif.DATA_LENGTH / srate
    maxFrames = nFramesAvg
    
    # Number of remaining chunks (and the correction to the number of
    # frames to read in).
    if config['metadata'] is not None:
        config['duration'] = 0
    if config['duration'] == 0:
        config['duration'] = 1.0 * nFramesFile / beampols * vdif.DATA_LENGTH / srate
        config['duration'] -= config['offset']
    else:
        config['duration'] = int(round(config['duration'] * srate * beampols / vdif.DATA_LENGTH) / beampols * vdif.DATA_LENGTH / srate)
    nChunks = int(round(config['duration'] / config['average']))
    if nChunks == 0:
        nChunks = 1
    nFrames = nFramesAvg*nChunks
    
    # Date & Central Frequency
    t1  = junkFrame.time
    beginDate = junkFrame.time.datetime
    central_freq1 = 0.0
    central_freq2 = 0.0
    for i in xrange(4):
        junkFrame = vdif.read_frame(fh, central_freq=header['OBSFREQ'], sample_rate=header['OBSBW']*2.0)
        b,p = junkFrame.id
        if p == 0:
            central_freq1 = junkFrame.central_freq
        elif p == 0:
            central_freq2 = junkFrame.central_freq
        else:
            pass
    fh.seek(-4*vdif.FRAME_SIZE, 1)
    
    config['freq1'] = central_freq1
    config['freq2'] = central_freq2

    # File summary
    print("Filename: %s" % filename)
    print("Date of First Frame: %s" % str(beginDate))
    print("Beams: %i" % beams)
    print("Tune/Pols: %i" % tunepols)
    print("Sample Rate: %i Hz" % srate)
    print("Bit Depth: %i" % junkFrame.header.bits_per_sample)
    print("Tuning Frequency: %.3f Hz (1); %.3f Hz (2)" % (central_freq1, central_freq2))
    print("Frames: %i (%.3f s)" % (nFramesFile, 1.0 * nFramesFile / beampols * vdif.DATA_LENGTH / srate))
    print("---")
    print("Offset: %.3f s (%i frames)" % (config['offset'], offset))
    print("Integration: %.3f s (%i frames; %i frames per beam/tune/pol)" % (config['average'], nFramesAvg, nFramesAvg // beampols))
    print("Duration: %.3f s (%i frames; %i frames per beam/tune/pol)" % (config['average']*nChunks, nFrames, nFrames // beampols))
    print("Chunks: %i" % nChunks)
    print(" ")
    
    # Get the clip levels
    clip1 = config['clip']
    clip2 = config['clip']
        
    # Make the pseudo-antennas for Stokes calculation
    antennas = []
    for i in xrange(4):
        if i // 2 == 0:
            newAnt = stations.Antenna(1)
        else:
            newAnt = stations.Antenna(2)
            
        if i % 2 == 0:
            newAnt.pol = 0
        else:
            newAnt.pol = 1
            
        antennas.append(newAnt)
        
    # Setup the output file
    outname = os.path.split(filename)[1]
    outname = os.path.splitext(outname)[0]
    outname = '%s-waterfall.hdf5' % outname
    
    if os.path.exists(outname):
        if not config['force']:
            yn = raw_input("WARNING: '%s' exists, overwrite? [Y/n] " % outname)
        else:
            yn = 'y'
            
        if yn not in ('n', 'N'):
            os.unlink(outname)
        else:
            raise RuntimeError("Output file '%s' already exists" % outname)
            
    f = hdfData.createNewFile(outname)
    
    # Look at the metadata and come up with a list of observations.  If 
    # there are no metadata, create a single "observation" that covers the
    # whole file.
    obsList = {}
    if config['metadata'] is not None:
        sdf = metabundle.get_sdf(config['metadata'])
        
        sdfBeam  = sdf.sessions[0].vdifBeam
        spcSetup = sdf.sessions[0].spcSetup
        if sdfBeam != beam:
            raise RuntimeError("Metadata is for beam #%i, but data is from beam #%i" % (sdfBeam, beam))
            
        for i,obs in enumerate(sdf.sessions[0].observations):
            sdfStart = mcs.mjdmpm_to_datetime(obs.mjd, obs.mpm)
            sdfStop  = mcs.mjdmpm_to_datetime(obs.mjd, obs.mpm + obs.dur)
            obsDur   = obs.dur/1000.0
            obsSR    = srate
            
            obsList[i+1] = (sdfStart, sdfStop, obsDur, obsSR)
            
        print("Observations:")
        for i in sorted(obsList.keys()):
            obs = obsList[i]
            print(" #%i: %s to %s (%.3f s) at %.3f MHz" % (i, obs[0], obs[1], obs[2], obs[3]/1e6))
        print(" ")
            
        hdfData.fillFromMetabundle(f, config['metadata'])
        
    elif config['sdf'] is not None:
        from lsl.common import mcs
        from lsl.common.sdf import parse_sdf
        sdf = parse_sdf(config['sdf'])
        
        sdfBeam  = sdf.sessions[0].vdifBeam
        spcSetup = sdf.sessions[0].spcSetup
        if sdfBeam != beam:
            raise RuntimeError("Metadata is for beam #%i, but data is from beam #%i" % (sdfBeam, beam))
            
        for i,obs in enumerate(sdf.sessions[0].observations):
            sdfStart = mcs.mjdmpm_to_datetime(obs.mjd, obs.mpm)
            sdfStop  = mcs.mjdmpm_to_datetime(obs.mjd, obs.mpm + obs.dur)
            obsChunks = int(numpy.ceil(obs.dur/1000.0 * srate / (spcSetup[0]*spcSetup[1])))
            
            obsList[i+1] = (sdfStart, sdfStop, obsChunks)
            
        hdfData.fillFromSDF(f, config['sdf'])
        
    else:
        obsList[1] = (datetime.utcfromtimestamp(t1), datetime(2222,12,31,23,59,59), config['duration'], srate)
        
        hdfData.fillMinimum(f, 1, beam, srate)
        
    if config['linear']:
        data_products = ['XX', 'YY']
    else:
        data_products = ['I', 'Q', 'U', 'V']
        
    for o in sorted(obsList.keys()):
        for t in (1,2):
            hdfData.createDataSets(f, o, t, numpy.arange(LFFT-1 if float(fxc.__version__) < 0.8 else LFFT, dtype=numpy.float32), int(round(obsList[o][2]/config['average'])), data_products)
            
    f.attrs['FileGenerator'] = 'hdfWaterfall.py'
    f.attrs['InputData'] = os.path.basename(filename)
    
    # Create the various HDF group holders
    ds = {}
    for o in sorted(obsList.keys()):
        obs = hdfData.getObservationSet(f, o)
        
        ds['obs%i' % o] = obs
        ds['obs%i-time' % o] = obs.create_dataset('time', (int(round(obsList[o][2]/config['average'])),), 'f8')
        
        for t in (1,2):
            ds['obs%i-freq%i' % (o, t)] = hdfData.get_data_set(f, o, t, 'freq')
            for p in data_products:
                ds["obs%i-%s%i" % (o, p, t)] = hdfData.get_data_set(f, o, t, p)
            ds['obs%i-Saturation%i' % (o, t)] = hdfData.get_data_set(f, o, t, 'Saturation')
            
    # Load in the correct analysis function
    if config['linear']:
        processDataBatch = processDataBatchLinear
    else:
        processDataBatch = processDataBatchStokes
        
    # Go!
    for o in sorted(obsList.keys()):
        try:
            processDataBatch(fh, header, antennas, obsList[o][0], obsList[o][2], obsList[o][3], config, ds, obsID=o, clip1=clip1, clip2=clip2, lsb=is_vlite)
        except RuntimeError as e:
            print("Observation #%i: %s, abandoning this observation" % (o, str(e)))

    # Save the output to a HDF5 file
    f.close()


if __name__ == "__main__":
    main(sys.argv[1:])<|MERGE_RESOLUTION|>--- conflicted
+++ resolved
@@ -524,16 +524,11 @@
         # the total number of frames read.  This is needed to keep the averages correct.
         if clip1 == clip2:
             freq, tempSpec1 = fxc.StokesMaster(data, antennas, LFFT=2*LFFT, window=config['window'], verbose=config['verbose'], sample_rate=srate, clip_level=clip1)
-<<<<<<< HEAD
-            freq, tempSpec1 = freq[LFFT:], tempSpec1[:,LFFT:]
+            freq, tempSpec1 = freq[LFFT:], tempSpec1[:,:,LFFT:]
             if lsb:
                 ## TODO:  It may not be this simple
-                tempSpec1 = tempSpec1[:,::-1]
-                
-=======
-            freq, tempSpec1 = freq[LFFT:], tempSpec1[:,:,LFFT:]
-            
->>>>>>> 8e6af680
+                tempSpec1 = tempSpec1[:,:,::-1]
+                
             for t in (1,2):
                 for l,p in enumerate(data_products):
                     dataSets['obs%i-%s%i' % (obsID, p, t)][i,:] = tempSpec1[l,t-1,:]
@@ -541,18 +536,12 @@
         else:
             freq, tempSpec1 = fxc.StokesMaster(data[:2,:], antennas[:2], LFFT=2*LFFT, window=config['window'], verbose=config['verbose'], sample_rate=srate, clip_level=clip1)
             freq, tempSpec2 = fxc.StokesMaster(data[2:,:], antennas[2:], LFFT=2*LFFT, window=config['window'], verbose=config['verbose'], sample_rate=srate, clip_level=clip2)
-<<<<<<< HEAD
-            freq, tempSpec1, tempSpec2 = freq[LFFT:], tempSpec1[:,LFFT:], tempSpec2[:,LFFT:]
+            freq, tempSpec1, tempSpec2 = freq[LFFT:], tempSpec1[:,:,LFFT:], tempSpec2[:,:,LFFT:]
             if lsb:
                 ## TODO:  It may not be this simple
-                tempSpec1, tempSpec2 = tempSpec1[:,::-1], tempSpec2[:,::-1]
+                tempSpec1, tempSpec2 = tempSpec1[:,:,::-1], tempSpec2[:,:,::-1]
                 
             for l,p in enumerate(dataProducts):
-=======
-            freq, tempSpec1, tempSpec2 = freq[LFFT:], tempSpec1[:,:,LFFT:], tempSpec2[:,:,LFFT:]
-            
-            for l,p in enumerate(data_products):
->>>>>>> 8e6af680
                 dataSets['obs%i-%s%i' % (obsID, p, 1)][i,:] = tempSpec1[l,0,:]
                 dataSets['obs%i-%s%i' % (obsID, p, 2)][i,:] = tempSpec2[l,0,:]
 
