#!/usr/bin/env python

"""
Given a VDIF file, plot the time averaged spectra for each beam output over some 
period.
"""

# Python3 compatibility
from __future__ import print_function, division, absolute_import
import sys
if sys.version_info > (3,):
    xrange = range
    raw_input = input
    
import os
import sys
import h5py
import math
import numpy
import argparse
from datetime import datetime

import lsl.reader.vdif as vdif
import lsl.reader.drspec as drspec
import lsl.reader.errors as errors
import lsl.statistics.robust as robust
import lsl.correlator.fx as fxc
from lsl.astro import unix_to_utcjd, DJD_OFFSET
from lsl.common import progress, stations
from lsl.common import mcs, metabundle
from lsl.misc import parser as aph

import matplotlib.pyplot as plt

from utils import *

import data as hdfData


def bestFreqUnits(freq):
    """Given a numpy array of frequencies in Hz, return a new array with the
    frequencies in the best units possible (kHz, MHz, etc.)."""
    
    # Figure out how large the data are
    scale = int(math.log10(freq.max()))
    if scale >= 9:
        divis = 1e9
        units = 'GHz'
    elif scale >= 6:
        divis = 1e6
        units = 'MHz'
    elif scale >= 3:
        divis = 1e3
        units = 'kHz'
    else:
        divis = 1
        units = 'Hz'
        
    # Convert the frequency
    newFreq = freq / divis
    
    # Return units and freq
    return (newFreq, units)


<<<<<<< HEAD
def processDataBatchLinear(fh, header, antennas, tStart, duration, sample_rate, config, dataSets, obsID=1, clip1=0, clip2=0, lsb=False):
=======
def processDataBatchLinear(fh, header, antennas, tStart, duration, sample_rate, args, dataSets, obsID=1, clip1=0, clip2=0):
>>>>>>> c8d9ded1
    """
    Process a chunk of data in a raw vdif file into linear polarization 
    products and add the contents to an HDF5 file.
    """
    
    # Length of the FFT
    LFFT = args.fft_length
    
    # Find the start of the observation
    junkFrame = vdif.read_frame(fh, central_freq=header['OBSFREQ'], sample_rate=header['OBSBW']*2.0)
    srate = junkFrame.sample_rate
    t0 = junkFrame.time
    fh.seek(-vdif.FRAME_SIZE, 1)
    
    print('Looking for #%i at %s with sample rate %.1f Hz...' % (obsID, tStart, sample_rate))
    while t0.datetime < tStart or srate != sample_rate:
        junkFrame = vdif.read_frame(fh, central_freq=header['OBSFREQ'], sample_rate=header['OBSBW']*2.0)
        srate = junkFrame.sample_rate
        t0 = junkFrame.time
    print('... Found #%i at %s with sample rate %.1f Hz' % (obsID, junkFrame.time.datetime, srate))
    tDiff = t0.datetime - tStart
    try:
        duration = duration - tDiff.total_seconds()
    except:
        duration = duration - (tDiff.seconds + tDiff.microseconds/1e6)
    
    beam,pol = junkFrame.id
    beams = vdif.get_thread_count(fh)
    tunepols = vdif.get_thread_count(fh)
    tunepol = tunepols
    beampols = tunepol
    
    # Make sure that the file chunk size contains is an integer multiple
    # of the FFT length so that no data gets dropped.  This needs to
    # take into account the number of beampols in the data, the FFT length,
    # and the number of samples per frame.
    maxFrames = int(1.0*28000/beampols*vdif.DATA_LENGTH/float(2*LFFT))*2*LFFT//vdif.DATA_LENGTH*beampols
    
    # Number of frames per second 
    nFramesSecond = int(srate) // vdif.DATA_LENGTH
    
    # Number of frames to integrate over
    nFramesAvg = int(round(args.average * srate / vdif.DATA_LENGTH * beampols))
    nFramesAvg = int(1.0 * nFramesAvg / beampols*vdif.DATA_LENGTH/float(2*LFFT))*2*LFFT//vdif.DATA_LENGTH*beampols
    args.average = 1.0 * nFramesAvg / beampols * vdif.DATA_LENGTH / srate
    maxFrames = nFramesAvg
    
    # Number of remaining chunks (and the correction to the number of
    # frames to read in).
    nChunks = int(round(duration / args.average))
    if nChunks == 0:
        nChunks = 1
    nFrames = nFramesAvg*nChunks
    
    # Line up the time tags for the various tunings/polarizations
    timetags = []
    for i in xrange(16):
        junkFrame = vdif.read_frame(fh, central_freq=header['OBSFREQ'], sample_rate=header['OBSBW']*2.0)
        timetags.append(junkFrame.header.seconds_from_epoch*nFramesSecond + junkFrame.header.frame_in_second)
    fh.seek(-16*vdif.FRAME_SIZE, 1)
    
    i = 0
    if beampols == 4:
        while (timetags[i+0] != timetags[i+1]) or (timetags[i+0] != timetags[i+2]) or (timetags[i+0] != timetags[i+3]):
            i += 1
            fh.seek(vdif.FRAME_SIZE, 1)
            
    elif beampols == 2:
        while timetags[i+0] != timetags[i+1]:
            i += 1
            fh.seek(vdif.FRAME_SIZE, 1)
            
    # Date & Central Frequency
    beginDate = junkFrame.time.datetime
    central_freq1 = 0.0
    central_freq2 = 0.0
    for i in xrange(4):
        junkFrame = vdif.read_frame(fh, central_freq=header['OBSFREQ'], sample_rate=header['OBSBW']*2.0)
        b,p = junkFrame.id
        if p == 0:
            central_freq1 = junkFrame.central_freq
        elif p == 0:
            central_freq2 = junkFrame.central_freq
        else:
            pass
    fh.seek(-4*vdif.FRAME_SIZE, 1)
    freq = numpy.fft.fftshift(numpy.fft.fftfreq(LFFT, d=2/srate))
    if float(fxc.__version__) < 0.8:
        freq = freq[1:]
        
    dataSets['obs%i-freq1' % obsID][:] = freq + central_freq1
    dataSets['obs%i-freq2' % obsID][:] = freq + central_freq2
    
    obs = dataSets['obs%i' % obsID]
    obs.attrs['tInt'] = args.average
    obs.attrs['tInt_Unit'] = 's'
    obs.attrs['LFFT'] = LFFT
    obs.attrs['nchan'] = LFFT-1 if float(fxc.__version__) < 0.8 else LFFT
    obs.attrs['RBW'] = freq[1]-freq[0]
    obs.attrs['RBW_Units'] = 'Hz'
    
    # Create the progress bar so that we can keep up with the conversion.
    pbar = progress.ProgressBarPlus(max=nChunks)
    
    data_products = ['XX', 'YY']
    done = False
    for i in xrange(nChunks):
        # Find out how many frames remain in the file.  If this number is larger
        # than the maximum of frames we can work with at a time (maxFrames),
        # only deal with that chunk
        framesRemaining = nFrames - i*maxFrames
        if framesRemaining > maxFrames:
            framesWork = maxFrames
        else:
            framesWork = framesRemaining
            
        count = {0:0, 1:0, 2:0, 3:0}
        data = numpy.zeros((4,framesWork*vdif.DATA_LENGTH//beampols), dtype=numpy.csingle)
        # If there are fewer frames than we need to fill an FFT, skip this chunk
        if data.shape[1] < LFFT:
            break
            
        # Inner loop that actually reads the frames into the data array
        for j in xrange(framesWork):
            # Read in the next frame and anticipate any problems that could occur
            try:
                cFrame = vdif.read_frame(fh, central_freq=header['OBSFREQ'], sample_rate=header['OBSBW']*2.0, verbose=False)
            except errors.EOFError:
                done = True
                break
            except errors.SyncError:
                continue

            beam,pol = cFrame.id
            aStand = pol
            if j is 0:
                cTime = cFrame.time
                
            try:
                data[aStand, count[aStand]*vdif.DATA_LENGTH:(count[aStand]+1)*vdif.DATA_LENGTH] = cFrame.payload.data
                count[aStand] +=  1
            except ValueError:
                raise RuntimeError("Invalid Shape")
                
        # Save out some easy stuff
        dataSets['obs%i-time' % obsID][i] = float(cTime)
        
        if not args.without_sats:
            sats = ((data.real**2 + data.imag**2) >= 49).sum(axis=1)
            dataSets['obs%i-Saturation1' % obsID][i,:] = sats[0:2]
            dataSets['obs%i-Saturation2' % obsID][i,:] = sats[2:4]
        else:
            dataSets['obs%i-Saturation1' % obsID][i,:] = -1
            dataSets['obs%i-Saturation2' % obsID][i,:] = -1
        
        # Calculate the spectra for this block of data and then weight the results by 
        # the total number of frames read.  This is needed to keep the averages correct.
        if clip1 == clip2:
            freq, tempSpec1 = fxc.SpecMaster(data, LFFT=2*LFFT, window=args.window, verbose=args.verbose, sample_rate=srate, clip_level=clip1)
            freq, tempSpec1 = freq[LFFT:], tempSpec1[:,LFFT:]
            if lsb:
                tempSpec1 = tempSpec1[:,::-1]
                
            l = 0
            for t in (1,2):
                for p in data_products:
                    dataSets['obs%i-%s%i' % (obsID, p, t)][i,:] = tempSpec1[l,:]
                    l += 1
                    
        else:
            freq, tempSpec1 = fxc.SpecMaster(data[:2,:], LFFT=2*LFFT, window=args.window, verbose=args.verbose, sample_rate=srate, clip_level=clip1)
            freq, tempSpec2 = fxc.SpecMaster(data[2:,:], LFFT=2*LFFT, window=args.window, verbose=args.verbose, sample_rate=srate, clip_level=clip2)
            freq, tempSpec1, tempSpec2 = freq[LFFT:], tempSpec1[:,LFFT:], tempSpec2[:,LFFT:]
            if lsb:
                tempSpec1, tempSpec2 = tempSpec1[:,::-1], tempSpec2[:,::-1]
                
            for l,p in enumerate(dataProducts):
                dataSets['obs%i-%s%i' % (obsID, p, 1)][i,:] = tempSpec1[l,:]
                dataSets['obs%i-%s%i' % (obsID, p, 2)][i,:] = tempSpec2[l,:]
                
        # We don't really need the data array anymore, so delete it
        del(data)
        
        # Are we done yet?
        if done:
            break
            
        ## Update the progress bar and remaining time estimate
        pbar.inc()
        sys.stdout.write('%s\r' % pbar.show())
        sys.stdout.flush()
        
    pbar.amount = pbar.max
    sys.stdout.write('%s\n' % pbar.show())
    sys.stdout.flush()
    
    return True


<<<<<<< HEAD
def processDataBatchStokes(fh, header, antennas, tStart, duration, sample_rate, config, dataSets, obsID=1, clip1=0, clip2=0, lsb=False):
=======
def processDataBatchStokes(fh, header, antennas, tStart, duration, sample_rate, args, dataSets, obsID=1, clip1=0, clip2=0):
>>>>>>> c8d9ded1
    """
    Process a chunk of data in a raw vdif file into Stokes parameters and 
    add the contents to an HDF5 file.
    """
    
    # Length of the FFT
    LFFT = args.fft_length
    
    # Find the start of the observation
    junkFrame = vdif.read_frame(fh, central_freq=header['OBSFREQ'], sample_rate=header['OBSBW']*2.0)
    srate = junkFrame.sample_rate
    t0 = junkFrame.time
    fh.seek(-vdif.FRAME_SIZE, 1)
    
    print('Looking for #%i at %s with sample rate %.1f Hz...' % (obsID, tStart, sample_rate))
    while t0.datetime < tStart or srate != sample_rate:
        junkFrame = vdif.read_frame(fh, central_freq=header['OBSFREQ'], sample_rate=header['OBSBW']*2.0)
        srate = junkFrame.sample_rate
        t0 = junkFrame.time
    print('... Found #%i at %s with sample rate %.1f Hz' % (obsID, datetime.utcfromtimestamp(t0), srate))
    tDiff = t0.datetime - tStart
    try:
        duration = duration - tDiff.total_seconds()
    except:
        duration = duration - (tDiff.seconds + tDiff.microseconds/1e6)
    
    beam,pol = junkFrame.id
    beams = vdif.get_thread_count(fh)
    tunepols = vdif.get_thread_count(fh)
    tunepol = tunepols
    beampols = tunepol
    
    # Make sure that the file chunk size contains is an integer multiple
    # of the FFT length so that no data gets dropped.  This needs to
    # take into account the number of beampols in the data, the FFT length,
    # and the number of samples per frame.
    maxFrames = int(1.0*28000/beampols*vdif.DATA_LENGTH/float(2*LFFT))*2*LFFT//vdif.DATA_LENGTH*beampols
    
    # Number of frames per second 
    nFramesSecond = int(srate) // vdif.DATA_LENGTH
    
    # Number of frames to integrate over
    nFramesAvg = int(round(args.average * srate / vdif.DATA_LENGTH * beampols))
    nFramesAvg = int(1.0 * nFramesAvg / beampols*vdif.DATA_LENGTH/float(2*LFFT))*2*LFFT//vdif.DATA_LENGTH*beampols
    args.average = 1.0 * nFramesAvg / beampols * vdif.DATA_LENGTH / srate
    maxFrames = nFramesAvg
    
    # Number of remaining chunks (and the correction to the number of
    # frames to read in).
    nChunks = int(round(duration / args.average))
    if nChunks == 0:
        nChunks = 1
    nFrames = nFramesAvg*nChunks
    
    # Line up the time tags for the various tunings/polarizations
    timetags = []
    for i in xrange(16):
        junkFrame = vdif.read_frame(fh, central_freq=header['OBSFREQ'], sample_rate=header['OBSBW']*2.0)
        timetags.append(junkFrame.header.seconds_from_epoch*nFramesSecond + junkFrame.header.frame_in_second)
    fh.seek(-16*vdif.FRAME_SIZE, 1)
    
    i = 0
    if beampols == 4:
        while (timetags[i+0] != timetags[i+1]) or (timetags[i+0] != timetags[i+2]) or (timetags[i+0] != timetags[i+3]):
            i += 1
            fh.seek(vdif.FRAME_SIZE, 1)
            
    elif beampols == 2:
        while timetags[i+0] != timetags[i+1]:
            i += 1
            fh.seek(vdif.FRAME_SIZE, 1)
            
    # Date & Central Frequency
    beginDate = junkFrame.time.datetime
    central_freq1 = 0.0
    central_freq2 = 0.0
    for i in xrange(4):
        junkFrame = vdif.read_frame(fh, central_freq=header['OBSFREQ'], sample_rate=header['OBSBW']*2.0)
        b,p = junkFrame.id
        if p == 0:
            central_freq1 = junkFrame.central_freq
        elif p == 0:
            central_freq2 = junkFrame.central_freq
        else:
            pass
    fh.seek(-4*vdif.FRAME_SIZE, 1)
    freq = numpy.fft.fftshift(numpy.fft.fftfreq(LFFT, d=2/srate))
    if float(fxc.__version__) < 0.8:
        freq = freq[1:]
        
    dataSets['obs%i-freq1' % obsID][:] = freq + central_freq1
    dataSets['obs%i-freq2' % obsID][:] = freq + central_freq2
    
    obs = dataSets['obs%i' % obsID]
    obs.attrs['tInt'] = args.average
    obs.attrs['tInt_Unit'] = 's'
    obs.attrs['LFFT'] = LFFT
    obs.attrs['nchan'] = LFFT-1 if float(fxc.__version__) < 0.8 else LFFT
    obs.attrs['RBW'] = freq[1]-freq[0]
    obs.attrs['RBW_Units'] = 'Hz'
    
    # Create the progress bar so that we can keep up with the conversion.
    pbar = progress.ProgressBarPlus(max=nChunks)
    
    data_products = ['I', 'Q', 'U', 'V']
    done = False
    for i in xrange(nChunks):
        # Find out how many frames remain in the file.  If this number is larger
        # than the maximum of frames we can work with at a time (maxFrames),
        # only deal with that chunk
        framesRemaining = nFrames - i*maxFrames
        if framesRemaining > maxFrames:
            framesWork = maxFrames
        else:
            framesWork = framesRemaining
            
        count = {0:0, 1:0, 2:0, 3:0}
        data = numpy.zeros((4,framesWork*vdif.DATA_LENGTH//beampols), dtype=numpy.csingle)
        # If there are fewer frames than we need to fill an FFT, skip this chunk
        if data.shape[1] < LFFT:
            break
            
        # Inner loop that actually reads the frames into the data array
        for j in xrange(framesWork):
            # Read in the next frame and anticipate any problems that could occur
            try:
                cFrame = vdif.read_frame(fh, central_freq=header['OBSFREQ'], sample_rate=header['OBSBW']*2.0, verbose=False)
            except errors.EOFError:
                done = True
                break
            except errors.SyncError:
                continue
                
            beam,pol = cFrame.id
            aStand = pol
            if j is 0:
                cTime = cFrame.time
                
            try:
                data[aStand, count[aStand]*vdif.DATA_LENGTH:(count[aStand]+1)*vdif.DATA_LENGTH] = cFrame.payload.data
                count[aStand] +=  1
            except ValueError:
                raise RuntimeError("Invalid Shape")
                
        # Save out some easy stuff
        dataSets['obs%i-time' % obsID][i] = float(cTime)
        
        if not args.without_sats:
            sats = ((data.real**2 + data.imag**2) >= 49).sum(axis=1)
            dataSets['obs%i-Saturation1' % obsID][i,:] = sats[0:2]
            dataSets['obs%i-Saturation2' % obsID][i,:] = sats[2:4]
        else:
            dataSets['obs%i-Saturation1' % obsID][i,:] = -1
            dataSets['obs%i-Saturation2' % obsID][i,:] = -1
            
        # Calculate the spectra for this block of data and then weight the results by 
        # the total number of frames read.  This is needed to keep the averages correct.
        if clip1 == clip2:
            freq, tempSpec1 = fxc.StokesMaster(data, antennas, LFFT=2*LFFT, window=args.window, verbose=args.verbose, sample_rate=srate, clip_level=clip1)
            freq, tempSpec1 = freq[LFFT:], tempSpec1[:,:,LFFT:]
            if lsb:
                ## TODO:  It may not be this simple
                tempSpec1 = tempSpec1[:,:,::-1]
                
            for t in (1,2):
                for l,p in enumerate(data_products):
                    dataSets['obs%i-%s%i' % (obsID, p, t)][i,:] = tempSpec1[l,t-1,:]
                    
        else:
            freq, tempSpec1 = fxc.StokesMaster(data[:2,:], antennas[:2], LFFT=2*LFFT, window=args.window, verbose=args.verbose, sample_rate=srate, clip_level=clip1)
            freq, tempSpec2 = fxc.StokesMaster(data[2:,:], antennas[2:], LFFT=2*LFFT, window=args.window, verbose=args.verbose, sample_rate=srate, clip_level=clip2)
            freq, tempSpec1, tempSpec2 = freq[LFFT:], tempSpec1[:,:,LFFT:], tempSpec2[:,:,LFFT:]
            if lsb:
                ## TODO:  It may not be this simple
                tempSpec1, tempSpec2 = tempSpec1[:,:,::-1], tempSpec2[:,:,::-1]
                
            for l,p in enumerate(dataProducts):
                dataSets['obs%i-%s%i' % (obsID, p, 1)][i,:] = tempSpec1[l,0,:]
                dataSets['obs%i-%s%i' % (obsID, p, 2)][i,:] = tempSpec2[l,0,:]

        # We don't really need the data array anymore, so delete it
        del(data)
        
        # Are we done yet?
        if done:
            break
            
        ## Update the progress bar and remaining time estimate
        pbar.inc()
        sys.stdout.write('%s\r' % pbar.show())
        sys.stdout.flush()
        
    pbar.amount = pbar.max
    sys.stdout.write('%s\n' % pbar.show())
    sys.stdout.flush()
    
    return True


def main(args):
    # Length of the FFT
    LFFT = args.fft_length
    if args.bartlett:
        window = numpy.bartlett
    elif args.blackman:
        window = numpy.blackman
    elif args.hanning:
        window = numpy.hanning
    else:
        window = fxc.null_window
    args.window = window
    
    # Open the file and find good data (not spectrometer data)
    filename = args.filename
    fh = open(filename, "rb")
    is_vlite = is_vlite_vdif(fh)
    if is_vlite:
        ## TODO:  Clean this up
        header = {'OBSFREQ': 352e6,
                  'OBSBW':   64e6}
    else:
        header = vdif.read_guppi_header(fh)
    vdif.FRAME_SIZE = vdif.get_frame_size(fh)
    nFramesFile = os.path.getsize(filename) // vdif.FRAME_SIZE
    
    while True:
        try:
            junkFrame = vdif.read_frame(fh, central_freq=header['OBSFREQ'], sample_rate=header['OBSBW']*2.0)
            try:
                srate = junkFrame.sample_rate
                t0 = junkFrame.time
                vdif.DATA_LENGTH = junkFrame.payload.data.size
                break
            except ZeroDivisionError:
                pass
        except errors.SyncError:
            fh.seek(-vdif.FRAME_SIZE+1, 1)
            
    fh.seek(-vdif.FRAME_SIZE, 1)
    
    beam,pol = junkFrame.id
    beams = 1
    tunepols = vdif.get_thread_count(fh)
    tunepol = tunepols
    beampols = tunepol

    # Offset in frames for beampols beam/tuning/pol. sets
    offset = int(args.skip * srate / vdif.DATA_LENGTH * beampols)
    offset = int(1.0 * offset / beampols) * beampols
    fh.seek(offset*vdif.FRAME_SIZE, 1)
    
    # Iterate on the offsets until we reach the right point in the file.  This
    # is needed to deal with files that start with only one tuning and/or a 
    # different sample rate.  
    while True:
        ## Figure out where in the file we are and what the current tuning/sample 
        ## rate is
        junkFrame = vdif.read_frame(fh, central_freq=header['OBSFREQ'], sample_rate=header['OBSBW']*2.0)
        srate = junkFrame.sample_rate
        t1 = junkFrame.time
        tunepols = (vdif.get_thread_count(fh),)
        tunepol = tunepols[0]
        beampols = tunepol
        fh.seek(-vdif.FRAME_SIZE, 1)
        
        ## See how far off the current frame is from the target
        tDiff = t1 - (t0 + args.skip)
        
        ## Half that to come up with a new seek parameter
        tCorr = -tDiff / 2.0
        cOffset = int(tCorr * srate / vdif.DATA_LENGTH * beampols)
        cOffset = int(1.0 * cOffset / beampols) * beampols
        offset += cOffset
        
        ## If the offset is zero, we are done.  Otherwise, apply the offset
        ## and check the location in the file again/
        if cOffset is 0:
            break
        fh.seek(cOffset*vdif.FRAME_SIZE, 1)
    
    # Update the offset actually used
    args.skip = t1 - t0
    offset = int(round(args.skip * srate / vdif.DATA_LENGTH * beampols))
    offset = int(1.0 * offset / beampols) * beampols

    # Make sure that the file chunk size contains is an integer multiple
    # of the FFT length so that no data gets dropped.  This needs to
    # take into account the number of beampols in the data, the FFT length,
    # and the number of samples per frame.
    maxFrames = int(1.0*28000/beampols*vdif.DATA_LENGTH/float(2*LFFT))*2*LFFT/vdif.DATA_LENGTH*beampols

    # Number of frames to integrate over
    nFramesAvg = int(args.average * srate / vdif.DATA_LENGTH * beampols)
    nFramesAvg = int(1.0 * nFramesAvg / beampols*vdif.DATA_LENGTH/float(2*LFFT))*2*LFFT/vdif.DATA_LENGTH*beampols
    args.average = 1.0 * nFramesAvg / beampols * vdif.DATA_LENGTH / srate
    maxFrames = nFramesAvg
    
    # Number of remaining chunks (and the correction to the number of
    # frames to read in).
    if args.duration == 0:
        args.duration = 1.0 * nFramesFile / beampols * vdif.DATA_LENGTH / srate
        args.duration -= args.skip
    else:
        args.duration = int(round(args.duration * srate * beampols / vdif.DATA_LENGTH) / beampols * vdif.DATA_LENGTH / srate)
    nChunks = int(round(args.duration / args.average))
    if nChunks == 0:
        nChunks = 1
    nFrames = nFramesAvg*nChunks
    
    # Date & Central Frequency
    t1  = junkFrame.time
    beginDate = junkFrame.time.datetime
    central_freq1 = 0.0
    central_freq2 = 0.0
    for i in xrange(4):
        junkFrame = vdif.read_frame(fh, central_freq=header['OBSFREQ'], sample_rate=header['OBSBW']*2.0)
        b,p = junkFrame.id
        if p == 0:
            central_freq1 = junkFrame.central_freq
        elif p == 0:
            central_freq2 = junkFrame.central_freq
        else:
            pass
    fh.seek(-4*vdif.FRAME_SIZE, 1)
    
    # File summary
    print("Filename: %s" % filename)
    print("Date of First Frame: %s" % str(beginDate))
    print("Beams: %i" % beams)
    print("Tune/Pols: %i" % tunepols)
    print("Sample Rate: %i Hz" % srate)
    print("Bit Depth: %i" % junkFrame.header.bits_per_sample)
    print("Tuning Frequency: %.3f Hz (1); %.3f Hz (2)" % (central_freq1, central_freq2))
    print("Frames: %i (%.3f s)" % (nFramesFile, 1.0 * nFramesFile / beampols * vdif.DATA_LENGTH / srate))
    print("---")
    print("Offset: %.3f s (%i frames)" % (args.skip, offset))
    print("Integration: %.3f s (%i frames; %i frames per beam/tune/pol)" % (args.average, nFramesAvg, nFramesAvg // beampols))
    print("Duration: %.3f s (%i frames; %i frames per beam/tune/pol)" % (args.average*nChunks, nFrames, nFrames // beampols))
    print("Chunks: %i" % nChunks)
    print(" ")
    
    # Get the clip levels
    clip1 = args.clip_level
    clip2 = args.clip_level
        
    # Make the pseudo-antennas for Stokes calculation
    antennas = []
    for i in xrange(4):
        if i // 2 == 0:
            newAnt = stations.Antenna(1)
        else:
            newAnt = stations.Antenna(2)
            
        if i % 2 == 0:
            newAnt.pol = 0
        else:
            newAnt.pol = 1
            
        antennas.append(newAnt)
        
    # Setup the output file
    outname = os.path.split(filename)[1]
    outname = os.path.splitext(outname)[0]
    outname = '%s-waterfall.hdf5' % outname
    
    if os.path.exists(outname):
        if not args.force:
            yn = raw_input("WARNING: '%s' exists, overwrite? [Y/n] " % outname)
        else:
            yn = 'y'
            
        if yn not in ('n', 'N'):
            os.unlink(outname)
        else:
            raise RuntimeError("Output file '%s' already exists" % outname)
            
    f = hdfData.createNewFile(outname)
    
    # Look at the metadata and come up with a list of observations.  If 
    # there are no metadata, create a single "observation" that covers the
    # whole file.
    obsList = {}
    obsList[1] = (datetime.utcfromtimestamp(t1), datetime(2222,12,31,23,59,59), args.duration, srate)
    hdfData.fillMinimum(f, 1, beam, srate)
        
    if (not args.stokes):
        data_products = ['XX', 'YY']
    else:
        data_products = ['I', 'Q', 'U', 'V']
        
    for o in sorted(obsList.keys()):
        for t in (1,2):
            hdfData.createDataSets(f, o, t, numpy.arange(LFFT-1 if float(fxc.__version__) < 0.8 else LFFT, dtype=numpy.float32), int(round(obsList[o][2]/args.average)), data_products)
            
    f.attrs['FileGenerator'] = 'hdfWaterfall.py'
    f.attrs['InputData'] = os.path.basename(filename)
    
    # Create the various HDF group holders
    ds = {}
    for o in sorted(obsList.keys()):
        obs = hdfData.getObservationSet(f, o)
        
        ds['obs%i' % o] = obs
        ds['obs%i-time' % o] = obs.create_dataset('time', (int(round(obsList[o][2]/args.average)),), 'f8')
        
        for t in (1,2):
            ds['obs%i-freq%i' % (o, t)] = hdfData.get_data_set(f, o, t, 'freq')
            for p in data_products:
                ds["obs%i-%s%i" % (o, p, t)] = hdfData.get_data_set(f, o, t, p)
            ds['obs%i-Saturation%i' % (o, t)] = hdfData.get_data_set(f, o, t, 'Saturation')
            
    # Load in the correct analysis function
    if (not args.stokes):
        processDataBatch = processDataBatchLinear
    else:
        processDataBatch = processDataBatchStokes
        
    # Go!
    for o in sorted(obsList.keys()):
        try:
<<<<<<< HEAD
            processDataBatch(fh, header, antennas, obsList[o][0], obsList[o][2], obsList[o][3], config, ds, obsID=o, clip1=clip1, clip2=clip2, lsb=is_vlite)
=======
            processDataBatch(fh, header, antennas, obsList[o][0], obsList[o][2], obsList[o][3], args, ds, obsID=o, clip1=clip1, clip2=clip2)
>>>>>>> c8d9ded1
        except RuntimeError as e:
            print("Observation #%i: %s, abandoning this observation" % (o, str(e)))

    # Save the output to a HDF5 file
    f.close()


if __name__ == "__main__":
    parser = argparse.ArgumentParser(
            description='read in a VDIF file and create a collection of time-averaged spectra stored as an HDF5 file called <filename>-waterfall.hdf5', 
            formatter_class=argparse.ArgumentDefaultsHelpFormatter
            )
    parser.add_argument('filename', type=str, 
                        help='filename to process')
    wgroup = parser.add_mutually_exclusive_group(required=False)
    wgroup.add_argument('-t', '--bartlett', action='store_true', 
                        help='apply a Bartlett window to the data')
    wgroup.add_argument('-b', '--blackman', action='store_true', 
                        help='apply a Blackman window to the data')
    wgroup.add_argument('-n', '--hanning', action='store_true', 
                        help='apply a Hanning window to the data')
    parser.add_argument('-s', '--skip', type=aph.positive_or_zero_float, default=0.0, 
                        help='skip the specified number of seconds at the beginning of the file')
    parser.add_argument('-a', '--average', type=aph.positive_float, default=1.0, 
                        help='number of seconds of data to average for spectra')
    parser.add_argument('-d', '--duration', type=aph.positive_or_zero_float, default=0.0, 
                        help='number of seconds to calculate the waterfall for; 0 for everything') 
    parser.add_argument('-q', '--quiet', dest='verbose', action='store_false',
                        help='run %(prog)s in silent mode')
    parser.add_argument('-l', '--fft-length', type=aph.positive_int, default=4096, 
                        help='set FFT length')
    parser.add_argument('-c', '--clip-level', type=aph.positive_or_zero_int, default=0,  
                        help='FFT blanking clipping level in counts; 0 disables')
    parser.add_argument('-e', '--estimate-clip-level', action='store_true', 
                        help='use robust statistics to estimate an appropriate clip level; overrides -c/--clip-level')
    parser.add_argument('-f', '--force', action='store_true', 
                        help='force overwritting of existing HDF5 files')
    parser.add_argument('-k', '--stokes', action='store_true', 
                        help='generate Stokes parameters instead of XX and YY')
    parser.add_argument('-w', '--without-sats', action='store_true',
                        help='do not generate saturation counts')
    args = parser.parse_args()
    main(args)
    <|MERGE_RESOLUTION|>--- conflicted
+++ resolved
@@ -63,11 +63,7 @@
     return (newFreq, units)
 
 
-<<<<<<< HEAD
-def processDataBatchLinear(fh, header, antennas, tStart, duration, sample_rate, config, dataSets, obsID=1, clip1=0, clip2=0, lsb=False):
-=======
-def processDataBatchLinear(fh, header, antennas, tStart, duration, sample_rate, args, dataSets, obsID=1, clip1=0, clip2=0):
->>>>>>> c8d9ded1
+def processDataBatchLinear(fh, header, antennas, tStart, duration, sample_rate, args, dataSets, obsID=1, clip1=0, clip2=0, lsb=False):
     """
     Process a chunk of data in a raw vdif file into linear polarization 
     products and add the contents to an HDF5 file.
@@ -267,11 +263,7 @@
     return True
 
 
-<<<<<<< HEAD
-def processDataBatchStokes(fh, header, antennas, tStart, duration, sample_rate, config, dataSets, obsID=1, clip1=0, clip2=0, lsb=False):
-=======
-def processDataBatchStokes(fh, header, antennas, tStart, duration, sample_rate, args, dataSets, obsID=1, clip1=0, clip2=0):
->>>>>>> c8d9ded1
+def processDataBatchStokes(fh, header, antennas, tStart, duration, sample_rate, args, dataSets, obsID=1, clip1=0, clip2=0, lsb=False):
     """
     Process a chunk of data in a raw vdif file into Stokes parameters and 
     add the contents to an HDF5 file.
@@ -692,11 +684,7 @@
     # Go!
     for o in sorted(obsList.keys()):
         try:
-<<<<<<< HEAD
-            processDataBatch(fh, header, antennas, obsList[o][0], obsList[o][2], obsList[o][3], config, ds, obsID=o, clip1=clip1, clip2=clip2, lsb=is_vlite)
-=======
-            processDataBatch(fh, header, antennas, obsList[o][0], obsList[o][2], obsList[o][3], args, ds, obsID=o, clip1=clip1, clip2=clip2)
->>>>>>> c8d9ded1
+            processDataBatch(fh, header, antennas, obsList[o][0], obsList[o][2], obsList[o][3], args, ds, obsID=o, clip1=clip1, clip2=clip2, lsb=is_vlite)
         except RuntimeError as e:
             print("Observation #%i: %s, abandoning this observation" % (o, str(e)))
 
